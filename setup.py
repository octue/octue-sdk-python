--- conflicted
+++ resolved
@@ -17,11 +17,7 @@
 
 setup(
     name="octue",
-<<<<<<< HEAD
     version="0.15.3",
-=======
-    version="0.15.2",
->>>>>>> 7ab377d3
     py_modules=["cli"],
     install_requires=[
         "click>=7.1.2",
