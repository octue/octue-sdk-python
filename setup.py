--- conflicted
+++ resolved
@@ -17,11 +17,7 @@
 
 setup(
     name="octue",
-<<<<<<< HEAD
-    version="0.2.4",  # Ensure all requirements files containing octue are updated, too (e.g. docs build).
-=======
-    version="0.2.5",  # Ensure all requirements files containing octue are updated, too (e.g. docs build).
->>>>>>> 79d1f020
+    version="0.2.6",
     py_modules=["cli"],
     install_requires=[
         "click>=7.1.2",
