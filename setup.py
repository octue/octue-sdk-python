--- conflicted
+++ resolved
@@ -28,11 +28,7 @@
         "google-cloud-storage>=1.35.1",
         "google-crc32c>=1.1.2",
         "gunicorn",
-<<<<<<< HEAD
-        "twined @ https://github.com/octue/twined/archive/feature/tag-templates-2.zip",
-=======
         "twined>=0.0.20",
->>>>>>> a40126ab
     ],
     url="https://www.github.com/octue/octue-sdk-python",
     license="MIT",
