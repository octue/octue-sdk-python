--- conflicted
+++ resolved
@@ -17,11 +17,7 @@
 
 setup(
     name="octue",
-<<<<<<< HEAD
-    version="0.7.0",
-=======
-    version="0.8.1",
->>>>>>> 7b781120
+    version="0.9.0",
     py_modules=["cli"],
     install_requires=[
         "apache-beam[gcp]==2.35.0",
