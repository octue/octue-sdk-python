--- conflicted
+++ resolved
@@ -17,11 +17,7 @@
 
 setup(
     name="octue",
-<<<<<<< HEAD
-    version="0.3.4",
-=======
-    version="0.3.5",
->>>>>>> c531dbe7
+    version="0.3.6",
     py_modules=["cli"],
     install_requires=[
         "click>=7.1.2",
