from setuptools import find_packages, setup


# Note:
#   The Hitchiker's guide to python provides an excellent, standard, method for creating python packages:
#       http://docs.python-guide.org/en/latest/writing/structure/
#
#   To deploy on PYPI follow the instructions at the bottom of:
#       https://packaging.python.org/tutorials/distributing-packages/#uploading-your-project-to-pypi
#   where the username on pypi for all octue modules is 'octue'

with open("README.md") as f:
    readme_text = f.read()

with open("LICENSE") as f:
    license_text = f.read()

setup(
    name="octue",
<<<<<<< HEAD
    version="0.15.0",
=======
    version="0.14.6",
>>>>>>> 5302e601
    py_modules=["cli"],
    install_requires=[
        "click>=7.1.2",
        "coolname>=1.1.0",
        "Flask>=1.1",
        "google-auth>=1.27.0,<3",
        "google-cloud-pubsub>=2.5.0,<3",
        "google-cloud-secret-manager>=2.3.0",
        "google-cloud-storage>=1.35.1",
        "google-crc32c>=1.1.2",
        "gunicorn",
        "python-dateutil>=2.8.1",
        "twined @ https://github.com/octue/twined/archive/enhancement/allow-default-child-credentials-environment-variable-name.zip",
    ],
    extras_require={"hdf5": ["h5py==3.6.0"], "dataflow": ["apache-beam[gcp]==2.36.0"]},
    url="https://www.github.com/octue/octue-sdk-python",
    license="MIT",
    author="Thomas Clark (github: thclark), cortadocodes <cortado.codes@protonmail.com>",
    author_email="support@octue.com",
    description="A package providing template applications for data services, and a python SDK to the Octue API",
    long_description=readme_text,
    zip_safe=False,  # Allows copying of templates as whole directory trees
    packages=find_packages(exclude=("tests", "docs")),
    include_package_data=True,
    entry_points="""
    [console_scripts]
    octue-app=octue.cli:octue_cli
    """,
    classifiers=[
        "Development Status :: 4 - Beta",
        "Intended Audience :: Developers",
        "Topic :: Software Development :: Libraries :: Python Modules",
        "License :: OSI Approved :: MIT License",
        "Programming Language :: Python :: 3.8",
        "Operating System :: OS Independent",
    ],
    keywords=["digital", "twins", "twined", "data", "services", "science", "api", "apps", "ml"],
)<|MERGE_RESOLUTION|>--- conflicted
+++ resolved
@@ -17,11 +17,7 @@
 
 setup(
     name="octue",
-<<<<<<< HEAD
     version="0.15.0",
-=======
-    version="0.14.6",
->>>>>>> 5302e601
     py_modules=["cli"],
     install_requires=[
         "click>=7.1.2",
