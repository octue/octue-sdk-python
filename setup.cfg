--- conflicted
+++ resolved
@@ -24,8 +24,4 @@
 combine_as_imports=True
 
 [pydocstyle]
-<<<<<<< HEAD
-ignore = D100, D101, D102, D104, D105, D107, D203, D205, D213, D400, D415
-=======
-ignore = D100, D101, D103, D104, D105, D107, D203, D205, D213, D400, D415
->>>>>>> 7b781120
+ignore = D100, D101, D102, D103 D104, D105, D107, D203, D205, D213, D400, D415