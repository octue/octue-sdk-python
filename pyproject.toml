--- conflicted
+++ resolved
@@ -1,10 +1,6 @@
 [tool.poetry]
 name = "octue"
-<<<<<<< HEAD
-version = "0.25.1"
-=======
-version = "0.27.0"
->>>>>>> 46bda155
+version = "0.27.1"
 description = "A package providing template applications for data services, and a python SDK to the Octue API."
 readme = "README.md"
 authors = ["Thomas Clark <support@octue.com>", "cortadocodes <cortado.codes@protonmail.com>"]
