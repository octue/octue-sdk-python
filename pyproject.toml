--- conflicted
+++ resolved
@@ -1,10 +1,6 @@
 [tool.poetry]
 name = "octue"
-<<<<<<< HEAD
-version = "0.29.1"
-=======
-version = "0.28.2"
->>>>>>> 271b12ab
+version = "0.29.0"
 description = "A package providing template applications for data services, and a python SDK to the Octue API."
 readme = "README.md"
 authors = ["Marcus Lugg <cortado.codes@protonmail.com>", "Thomas Clark <support@octue.com>"]
