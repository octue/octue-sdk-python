--- conflicted
+++ resolved
@@ -3,12 +3,8 @@
 import os
 import sys
 
-<<<<<<< HEAD
-from octue.logging_handlers import get_default_handler
+from octue.logging_handlers import apply_log_handler
 from octue.resources import Service
-=======
-from octue.logging_handlers import apply_log_handler
->>>>>>> 4392c7d2
 from octue.resources.analysis import CLASS_MAP, Analysis
 from octue.utils import gen_uuid
 from twined import Twine
@@ -82,33 +78,6 @@
             self.configuration.get("configuration_manifest", None), configuration_manifest,
         )
 
-<<<<<<< HEAD
-    def _apply_log_handler(self, logger, handler=None):
-        """ Create a logger specific to the analysis
-
-        :parameter analysis_id: The id of the analysis to get the log for. Should be unique to the analysis
-        :type analysis_id: str
-
-        :parameter handler: The handler to use. If None, default console handler will be attached.
-
-        :return: logger named in the pattern `analysis-{analysis_id}`
-        :rtype logging.Logger
-        """
-        handler = handler or get_default_handler(log_level=self._log_level)
-        logger.addHandler(handler)
-        logger.setLevel(self._log_level)
-        logger.info("Using local logger.")
-
-        # Log locally that a remote logger will be used from now on.
-        if type(logger.handlers[0]).__name__ == "SocketHandler":
-            local_logger = logging.getLogger(__name__)
-            local_logger.addHandler(get_default_handler(log_level=self._log_level))
-            local_logger.setLevel(self._log_level)
-            local_logger.info(f"Logs streaming to {logger.handlers[0].host + ':' + str(logger.handlers[0].port)}")
-
-        return logger
-
-=======
         # Store the log level (same log level used for all analyses)
         self._log_level = log_level
         self.handler = handler
@@ -120,7 +89,6 @@
                 "engineers but may still be useful to app development by scientists."
             )
 
->>>>>>> 4392c7d2
     @staticmethod
     def _update_manifest_path(manifest, pathname):
         """ A Quick hack to stitch the new Pathable functionality in the 0.1.4 release into the CLI and runner.
@@ -220,11 +188,7 @@
 
         analysis_id = str(analysis_id) if analysis_id else gen_uuid()
         analysis_logger = logging.getLogger(f"analysis-{analysis_id}")
-<<<<<<< HEAD
-        self._apply_log_handler(logger=analysis_logger, handler=self.handler)
-=======
         apply_log_handler(logger=analysis_logger, handler=self.handler, log_level=self._log_level)
->>>>>>> 4392c7d2
 
         analysis = Analysis(
             id=analysis_id,
