--- conflicted
+++ resolved
@@ -110,10 +110,9 @@
     """Raise if attempting to access a cloud storage bucket that cannot be found."""
 
 
-<<<<<<< HEAD
-class IncompatibleCloudLocations(OctueSDKException):
-    """Raise if attempting to carry out an operation on objects from incompatible cloud locations."""
-=======
 class PushSubscriptionCannotBePulled(OctueSDKException):
     """Raise if attempting to pull a push subscription."""
->>>>>>> c2db550e
+
+
+class IncompatibleCloudLocations(OctueSDKException):
+    """Raise if attempting to carry out an operation on objects from incompatible cloud locations."""