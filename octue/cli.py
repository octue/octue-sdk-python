import copy
import functools
import importlib.util
import json
import logging
import os
import sys

import click
import pkg_resources
from google import auth

from octue.cloud.deployment.google.cloud_run.deployer import CloudRunDeployer
from octue.cloud.pub_sub.service import Service
from octue.configuration import load_service_and_app_configuration
from octue.definitions import MANIFEST_FILENAME, VALUES_FILENAME
from octue.log_handlers import apply_log_handler, get_remote_handler
from octue.resources import service_backends
from octue.runner import Runner
from octue.utils.encoders import OctueJSONEncoder
from twined import Twine


logger = logging.getLogger(__name__)

global_cli_context = {}


@click.group(context_settings={"help_option_names": ["-h", "--help"]})
@click.option(
    "--id",
    default=None,
    type=click.UUID,
    show_default=True,
    help="UUID of the analysis being undertaken. None (for local use) will cause a unique ID to be generated.",
)
@click.option("--logger-uri", default=None, show_default=True, help="Stream logs to a websocket at the given URI.")
@click.option(
    "--log-level",
    default="info",
    type=click.Choice(["debug", "info", "warning", "error"], case_sensitive=False),
    show_default=True,
    help="Log level used for the analysis.",
)
@click.option(
    "--force-reset/--no-force-reset",
    default=True,
    is_flag=True,
    show_default=True,
    help="Forces a reset of analysis cache and outputs [For future use, currently not implemented]",
)
@click.version_option(version=pkg_resources.get_distribution("octue").version)
def octue_cli(id, logger_uri, log_level, force_reset):
    """The CLI for the Octue SDK. Use it to start an Octue data service or digital twin locally or run an analysis on
    one locally.

    Read more in the docs: https://octue-python-sdk.readthedocs.io/en/latest/
    """
    global_cli_context["analysis_id"] = id
    global_cli_context["logger_uri"] = logger_uri
    global_cli_context["log_handler"] = None
    global_cli_context["log_level"] = log_level.upper()
    global_cli_context["force_reset"] = force_reset

    apply_log_handler(log_level=log_level.upper())

    if global_cli_context["logger_uri"]:
        global_cli_context["log_handler"] = get_remote_handler(logger_uri=global_cli_context["logger_uri"])


@octue_cli.command()
@click.option(
    "-c",
    "--service-config",
    type=click.Path(dir_okay=False),
    default="octue.yaml",
    help="The path to an `octue.yaml` file defining the service to run.",
)
@click.option(
    "--input-dir",
    type=click.Path(file_okay=False, exists=True),
    default=".",
    show_default=True,
    help="The path to a directory containing the input values (in a file called 'values.json') and/or input manifest "
    "(in a file called 'manifest.json').",
)
@click.option(
    "-o",
    "--output-file",
    type=click.Path(dir_okay=False),
    default=None,
    show_default=True,
    help="The path to a JSON file to store the output values in, if required.",
)
@click.option(
    "--output-manifest-file",
    type=click.Path(dir_okay=False),
    default=None,
    help="The path to a JSON file to store the output manifest in. The default is 'output_manifest_<analysis_id>.json'.",
)
@click.option(
    "--monitor-messages-file",
    type=click.Path(dir_okay=False),
    default=None,
    show_default=True,
    help="The path to a JSON file in which to store any monitor messages received. Monitor messages will be ignored "
    "if this option isn't provided.",
)
def run(service_config, input_dir, output_file, output_manifest_file, monitor_messages_file):
    """Run an analysis on the given input data using an Octue service or digital twin locally. The output values are
    printed to `stdout`. If an output manifest is produced, it will be saved locally (see the `--output-manifest-file`
    option).
    """
    service_configuration, app_configuration = load_service_and_app_configuration(service_config)

    input_values_path = os.path.join(input_dir, VALUES_FILENAME)
    input_manifest_path = os.path.join(input_dir, MANIFEST_FILENAME)

    input_values = None
    input_manifest = None

    if os.path.exists(input_values_path):
        input_values = input_values_path

    if os.path.exists(input_manifest_path):
        input_manifest = input_manifest_path

    runner = Runner(
        app_src=service_configuration.app_source_path,
        twine=Twine(source=service_configuration.twine_path),
        configuration_values=app_configuration.configuration_values,
        configuration_manifest=app_configuration.configuration_manifest,
        children=app_configuration.children,
        output_location=app_configuration.output_location,
    )

    if monitor_messages_file:
        if not os.path.exists(os.path.dirname(monitor_messages_file)):
            os.makedirs(os.path.dirname(monitor_messages_file))

        monitor_message_handler = lambda message: _add_monitor_message_to_file(monitor_messages_file, message)

    else:
        monitor_message_handler = None

    analysis = runner.run(
        analysis_id=global_cli_context["analysis_id"],
        input_values=input_values,
        input_manifest=input_manifest,
        analysis_log_level=global_cli_context["log_level"],
        analysis_log_handler=global_cli_context["log_handler"],
        handle_monitor_message=monitor_message_handler,
    )

    click.echo(analysis.output_values)

    if analysis.output_values and output_file:
        if not os.path.exists(os.path.dirname(output_file)):
            os.makedirs(os.path.dirname(output_file))

        with open(output_file, "w") as f:
            json.dump(analysis.output_values, f, cls=OctueJSONEncoder, indent=4)

    if analysis.output_manifest:
        if not os.path.exists(os.path.dirname(output_manifest_file)):
            os.makedirs(os.path.dirname(output_manifest_file))

        with open(output_manifest_file or f"output_manifest_{analysis.id}.json", "w") as f:
            json.dump(analysis.output_manifest.to_primitive(), f, cls=OctueJSONEncoder, indent=4)

    return 0


@octue_cli.command()
@click.option(
    "-c",
    "--service-config",
    type=click.Path(dir_okay=False),
    default="octue.yaml",
    help="The path to an `octue.yaml` file defining the service to start.",
)
<<<<<<< HEAD
@click.option(
    "--service-id",
    type=click.STRING,
    default=None,
    show_default=True,
    help="A unique ID for the service. By default, it's generated from the 'organisation' and 'name' fields in the "
    "`octue.yaml` file (e.g. 'octue/test-service').",
)
@click.option(
    "--timeout",
    type=click.INT,
    default=None,
    show_default=True,
    help="A timeout in seconds after which to stop the service. The default is no timeout.",
)
=======
@click.option("--timeout", type=click.INT, default=None, show_default=True, help="Timeout in seconds for serving.")
>>>>>>> f010bc48
@click.option(
    "--rm",
    "--delete-topic-and-subscription-on-exit",
    is_flag=True,
    default=False,
    show_default=True,
    help="Delete the Google Pub/Sub topic and subscription for the service on exit.",
)
<<<<<<< HEAD
def start(service_config, service_id, timeout, rm):
    """Start an Octue service or digital twin locally as a child so it can be asked questions by other Octue services."""
=======
def start(service_config, timeout, rm):
    """Start the service as a child to be asked questions by other services."""
>>>>>>> f010bc48
    service_configuration, app_configuration = load_service_and_app_configuration(service_config)

    runner = Runner(
        app_src=service_configuration.app_source_path,
        twine=Twine(source=service_configuration.twine_path),
        configuration_values=app_configuration.configuration_values,
        configuration_manifest=app_configuration.configuration_manifest,
        children=app_configuration.children,
        output_location=app_configuration.output_location,
        service_id=service_configuration.service_id,
    )

    run_function = functools.partial(
        runner.run,
        analysis_log_level=global_cli_context["log_level"],
        analysis_log_handler=global_cli_context["log_handler"],
    )

    backend_configuration_values = (app_configuration.configuration_values or {}).get("backend")

    if backend_configuration_values:
        backend_configuration_values = copy.deepcopy(backend_configuration_values)
        backend = service_backends.get_backend(backend_configuration_values.pop("name"))(**backend_configuration_values)
    else:
        # If no backend details are provided, use Google Pub/Sub with the default project.
        _, project_name = auth.default()
        backend = service_backends.get_backend()(project_name=project_name)

    service = Service(
        service_id=service_configuration.service_id,
        backend=backend,
        run_function=run_function,
    )

    service.serve(timeout=timeout, delete_topic_and_subscription_on_exit=rm)


@octue_cli.group()
def deploy():
    """Deploy a python app to the cloud as an Octue service or digital twin."""


@deploy.command()
@click.option(
    "-c",
    "--service-config",
    type=click.Path(exists=True, dir_okay=False),
    default="octue.yaml",
    show_default=True,
    help="The path to an `octue.yaml` file defining the service to deploy.",
)
@click.option("--no-cache", is_flag=True, help="If provided, don't use the Docker cache.")
@click.option("--update", is_flag=True, help="If provided, allow updates to an existing service.")
<<<<<<< HEAD
def cloud_run(service_config, service_id, update, no_cache):
    """Deploy a python app to Google Cloud Run as an Octue service or digital twin."""
    CloudRunDeployer(service_config, service_id=service_id).deploy(update=update, no_cache=no_cache)
=======
def cloud_run(service_config, update, no_cache):
    """Deploy an app as a Google Cloud Run service."""
    CloudRunDeployer(service_config).deploy(update=update, no_cache=no_cache)
>>>>>>> f010bc48


@deploy.command()
@click.option(
    "-c",
    "--service-config",
    type=click.Path(exists=True, dir_okay=False),
    default="octue.yaml",
    show_default=True,
    help="The path to an `octue.yaml` file defining the service to deploy.",
)
@click.option("--no-cache", is_flag=True, help="If provided, don't use the Docker cache when building the image.")
@click.option("--update", is_flag=True, help="If provided, allow updates to an existing service.")
@click.option(
    "--dataflow-job-only",
    is_flag=True,
    help="If provided, skip creating and running the build trigger and just deploy a pre-built image to Dataflow",
)
@click.option("--image-uri", type=str, default=None, help="The actual image URI to use when creating the Dataflow job.")
<<<<<<< HEAD
def dataflow(service_config, service_id, no_cache, update, dataflow_job_only, image_uri):
    """Deploy a python app to Google Dataflow as an Octue service or digital twin."""
=======
def dataflow(service_config, no_cache, update, dataflow_job_only, image_uri):
    """Deploy an app as a Google Dataflow streaming job."""
>>>>>>> f010bc48
    if bool(importlib.util.find_spec("apache_beam")):
        # Import the Dataflow deployer only if the `apache-beam` package is available (due to installing `octue` with
        # the `dataflow` extras option).
        from octue.cloud.deployment.google.dataflow.deployer import DataflowDeployer
    else:
        raise ImportWarning(
            "To use this CLI command, you must install `octue` with the `dataflow` option e.g. "
            "`pip install octue[dataflow]`"
        )

    deployer = DataflowDeployer(service_config)

    if dataflow_job_only:
        deployer.create_streaming_dataflow_job(image_uri=image_uri, update=update)
        return

    deployer.deploy(no_cache=no_cache, update=update)


def _add_monitor_message_to_file(path, monitor_message):
    """Add a monitor message to the file at the given path.

    :param str path: the path of the file to add the monitor message to
    :param dict monitor_message: the monitor message to add to the file
    :return None:
    """
    previous_messages = []

    if os.path.exists(path):
        try:
            with open(path) as f:
                previous_messages = json.load(f)
        except json.decoder.JSONDecodeError:
            pass

    previous_messages.append(monitor_message)

    with open(path, "w") as f:
        json.dump(previous_messages, f)


if __name__ == "__main__":
    args = sys.argv[1:] if len(sys.argv) > 1 else []
    octue_cli(args)<|MERGE_RESOLUTION|>--- conflicted
+++ resolved
@@ -179,15 +179,6 @@
     default="octue.yaml",
     help="The path to an `octue.yaml` file defining the service to start.",
 )
-<<<<<<< HEAD
-@click.option(
-    "--service-id",
-    type=click.STRING,
-    default=None,
-    show_default=True,
-    help="A unique ID for the service. By default, it's generated from the 'organisation' and 'name' fields in the "
-    "`octue.yaml` file (e.g. 'octue/test-service').",
-)
 @click.option(
     "--timeout",
     type=click.INT,
@@ -195,9 +186,6 @@
     show_default=True,
     help="A timeout in seconds after which to stop the service. The default is no timeout.",
 )
-=======
-@click.option("--timeout", type=click.INT, default=None, show_default=True, help="Timeout in seconds for serving.")
->>>>>>> f010bc48
 @click.option(
     "--rm",
     "--delete-topic-and-subscription-on-exit",
@@ -206,13 +194,8 @@
     show_default=True,
     help="Delete the Google Pub/Sub topic and subscription for the service on exit.",
 )
-<<<<<<< HEAD
-def start(service_config, service_id, timeout, rm):
+def start(service_config, timeout, rm):
     """Start an Octue service or digital twin locally as a child so it can be asked questions by other Octue services."""
-=======
-def start(service_config, timeout, rm):
-    """Start the service as a child to be asked questions by other services."""
->>>>>>> f010bc48
     service_configuration, app_configuration = load_service_and_app_configuration(service_config)
 
     runner = Runner(
@@ -266,15 +249,9 @@
 )
 @click.option("--no-cache", is_flag=True, help="If provided, don't use the Docker cache.")
 @click.option("--update", is_flag=True, help="If provided, allow updates to an existing service.")
-<<<<<<< HEAD
-def cloud_run(service_config, service_id, update, no_cache):
+def cloud_run(service_config, update, no_cache):
     """Deploy a python app to Google Cloud Run as an Octue service or digital twin."""
-    CloudRunDeployer(service_config, service_id=service_id).deploy(update=update, no_cache=no_cache)
-=======
-def cloud_run(service_config, update, no_cache):
-    """Deploy an app as a Google Cloud Run service."""
     CloudRunDeployer(service_config).deploy(update=update, no_cache=no_cache)
->>>>>>> f010bc48
 
 
 @deploy.command()
@@ -294,13 +271,8 @@
     help="If provided, skip creating and running the build trigger and just deploy a pre-built image to Dataflow",
 )
 @click.option("--image-uri", type=str, default=None, help="The actual image URI to use when creating the Dataflow job.")
-<<<<<<< HEAD
-def dataflow(service_config, service_id, no_cache, update, dataflow_job_only, image_uri):
+def dataflow(service_config, no_cache, update, dataflow_job_only, image_uri):
     """Deploy a python app to Google Dataflow as an Octue service or digital twin."""
-=======
-def dataflow(service_config, no_cache, update, dataflow_job_only, image_uri):
-    """Deploy an app as a Google Dataflow streaming job."""
->>>>>>> f010bc48
     if bool(importlib.util.find_spec("apache_beam")):
         # Import the Dataflow deployer only if the `apache-beam` package is available (due to installing `octue` with
         # the `dataflow` extras option).
