import functools
import os
import sys
import click
import pkg_resources

<<<<<<< HEAD
from octue.cloud.deployment.google.deployer import CloudRunDeployer
=======
from octue.cloud.deployment.google.dataflow.deploy import DEFAULT_IMAGE_URI, deploy_streaming_pipeline
>>>>>>> 7b781120
from octue.cloud.pub_sub.service import Service
from octue.definitions import CHILDREN_FILENAME, FOLDER_DEFAULTS, MANIFEST_FILENAME, VALUES_FILENAME
from octue.log_handlers import get_remote_handler
from octue.resources import service_backends
from octue.runner import Runner
from twined import Twine


global_cli_context = {}


@click.group(context_settings={"help_option_names": ["-h", "--help"]})
@click.option(
    "--id",
    default=None,
    type=click.UUID,
    show_default=True,
    help="UUID of the analysis being undertaken. None (for local use) will cause a unique ID to be generated.",
)
@click.option(
    "--skip-checks/--no-skip-checks",
    default=False,
    is_flag=True,
    show_default=True,
    help="Skips the input checking. This can be a timesaver if you already checked "
    "data directories (especially if manifests are large).",
)
@click.option("--logger-uri", default=None, show_default=True, help="Stream logs to a websocket at the given URI.")
@click.option(
    "--log-level",
    default="info",
    type=click.Choice(["debug", "info", "warning", "error"], case_sensitive=False),
    show_default=True,
    help="Log level used for the analysis.",
)
@click.option(
    "--force-reset/--no-force-reset",
    default=True,
    is_flag=True,
    show_default=True,
    help="Forces a reset of analysis cache and outputs [For future use, currently not implemented]",
)
@click.version_option(version=pkg_resources.get_distribution("octue").version)
def octue_cli(id, skip_checks, logger_uri, log_level, force_reset):
    """Octue CLI, enabling a data service / digital twin to be run like a command line application.

    When acting in CLI mode, results are read from and written to disk (see
    https://octue-python-sdk.readthedocs.io/en/latest/ for how to run your application directly without the CLI).
    Once your application has run, you'll be able to find output values and manifest in your specified --output-dir.
    """
    global_cli_context["analysis_id"] = id
    global_cli_context["skip_checks"] = skip_checks
    global_cli_context["logger_uri"] = logger_uri
    global_cli_context["log_handler"] = None
    global_cli_context["log_level"] = log_level.upper()
    global_cli_context["force_reset"] = force_reset

    if global_cli_context["logger_uri"]:
        global_cli_context["log_handler"] = get_remote_handler(logger_uri=global_cli_context["logger_uri"])


@octue_cli.command()
@click.option(
    "--app-dir",
    type=click.Path(),
    default=".",
    show_default=True,
    help="Directory containing your source code (app.py)",
)
@click.option(
    "--data-dir",
    type=click.Path(),
    default=".",
    show_default=True,
    help="Location of directories containing configuration values and manifest, input values and manifest, and output "
    "directory.",
)
@click.option(
    "--config-dir",
    type=click.Path(),
    default=None,
    show_default=True,
    help="Directory containing configuration (overrides --data-dir).",
)
@click.option(
    "--input-dir",
    type=click.Path(),
    default=None,
    show_default=True,
    help="Directory containing input (overrides --data-dir).",
)
@click.option(
    "--output-dir",
    type=click.Path(),
    default=None,
    show_default=True,
    help="Directory to write outputs as files (overrides --data-dir).",
)
@click.option("--twine", type=click.Path(), default="twine.json", show_default=True, help="Location of Twine file.")
def run(app_dir, data_dir, config_dir, input_dir, output_dir, twine):
    """Run an analysis on the given input data."""
    config_dir = config_dir or os.path.join(data_dir, FOLDER_DEFAULTS["configuration"])
    input_dir = input_dir or os.path.join(data_dir, FOLDER_DEFAULTS["input"])
    output_dir = output_dir or os.path.join(data_dir, FOLDER_DEFAULTS["output"])

    twine = Twine(source=twine)

    (
        configuration_values,
        configuration_manifest,
        input_values,
        input_manifest,
        children,
    ) = set_unavailable_strand_paths_to_none(
        twine,
        (
            ("configuration_values", os.path.join(config_dir, VALUES_FILENAME)),
            ("configuration_manifest", os.path.join(config_dir, MANIFEST_FILENAME)),
            ("input_values", os.path.join(input_dir, VALUES_FILENAME)),
            ("input_manifest", os.path.join(input_dir, MANIFEST_FILENAME)),
            ("children", os.path.join(config_dir, CHILDREN_FILENAME)),
        ),
    )

    runner = Runner(
        app_src=app_dir,
        twine=twine,
        configuration_values=configuration_values,
        configuration_manifest=configuration_manifest,
        output_manifest_path=os.path.join(output_dir, MANIFEST_FILENAME),
        children=children,
        skip_checks=global_cli_context["skip_checks"],
    )

    analysis = runner.run(
        analysis_id=global_cli_context["analysis_id"],
        input_values=input_values,
        input_manifest=input_manifest,
        analysis_log_level=global_cli_context["log_level"],
        analysis_log_handler=global_cli_context["log_handler"],
    )

    analysis.finalise(output_dir=output_dir)
    return 0


@octue_cli.command()
@click.option(
    "--app-dir",
    type=click.Path(),
    default=".",
    show_default=True,
    help="Directory containing your source code (app.py)",
)
@click.option(
    "--data-dir",
    type=click.Path(),
    default=".",
    show_default=True,
    help="Location of directories containing configuration values and manifest.",
)
@click.option(
    "--config-dir",
    type=click.Path(),
    default=None,
    show_default=True,
    help="Directory containing configuration (overrides --data-dir).",
)
@click.option(
    "--service-id",
    type=click.STRING,
    help="The unique ID of the server (this should be unique over all time and space).",
)
@click.option("--twine", type=click.Path(), default="twine.json", show_default=True, help="Location of Twine file.")
@click.option("--timeout", type=click.INT, default=None, show_default=True, help="Timeout in seconds for serving.")
@click.option(
    "--delete-topic-and-subscription-on-exit",
    is_flag=True,
    default=False,
    show_default=True,
    help="Delete Google Pub/Sub topics and subscriptions on exit.",
)
def start(app_dir, data_dir, config_dir, service_id, twine, timeout, delete_topic_and_subscription_on_exit):
    """Start the service as a server to be asked questions by other services."""
    config_dir = config_dir or os.path.join(data_dir, FOLDER_DEFAULTS["configuration"])
    twine = Twine(source=twine)

    configuration_values, configuration_manifest, children = set_unavailable_strand_paths_to_none(
        twine,
        (
            ("configuration_values", os.path.join(config_dir, VALUES_FILENAME)),
            ("configuration_manifest", os.path.join(config_dir, MANIFEST_FILENAME)),
            ("children", os.path.join(config_dir, CHILDREN_FILENAME)),
        ),
    )

    runner = Runner(
        app_src=app_dir,
        twine=twine,
        configuration_values=configuration_values,
        configuration_manifest=configuration_manifest,
        children=children,
        skip_checks=global_cli_context["skip_checks"],
    )

    run_function = functools.partial(
        runner.run,
        analysis_log_level=global_cli_context["log_level"],
        analysis_log_handler=global_cli_context["log_handler"],
    )

    backend_configuration_values = runner.configuration["configuration_values"]["backend"]
    backend = service_backends.get_backend(backend_configuration_values.pop("name"))(**backend_configuration_values)

    service = Service(service_id=service_id, backend=backend, run_function=run_function)
    service.serve(timeout=timeout, delete_topic_and_subscription_on_exit=delete_topic_and_subscription_on_exit)


<<<<<<< HEAD
@octue_cli.command()
@click.option(
    "--octue-configuration-path",
    type=click.Path(),
    default="octue.yaml",
    show_default=True,
    help="Path to an octue.yaml file.",
)
@click.option(
    "--service-id",
    type=str,
    default=None,
    help="A UUID to use for the service if a specific one is required (defaults to an automatically generated one).",
)
@click.option("--no-cache", is_flag=True, help="If provided, don't use the Docker cache.")
@click.option("--update", is_flag=True, help="If provided, allow updates to an existing service.")
def deploy(octue_configuration_path, service_id, update, no_cache):
    """Deploy an app to Google Cloud Run."""
    if update and not service_id:
        raise Exception("If updating a service, you must also provide the `--service-id` argument.")

    CloudRunDeployer(octue_configuration_path, service_id=service_id).deploy(update=update, no_cache=no_cache)
=======
@octue_cli.group()
def deploy():
    """Deploy an app to the cloud as a service."""


@deploy.command()
@click.argument("service_name", type=str)
@click.argument("service_id", type=str)
@click.argument("project_name", type=str)
@click.argument("region", type=str)
@click.option(
    "--runner",
    type=str,
    default="DataflowRunner",
    show_default=True,
    help="One of the valid apache-beam runners to use to execute the pipeline.",
)
@click.option(
    "--image-uri",
    type=str,
    default=DEFAULT_IMAGE_URI,
    show_default=True,
    help="The URI of the apache-beam-based Docker image to use for the service.",
)
def dataflow(service_name, service_id, project_name, region, runner, image_uri):
    """Deploy an app as a Google Dataflow streaming pipeline service.

    SERVICE_NAME - the name to give the service

    SERVICE_ID - the ID that the service can be reached at by other services e.g. "octue.services.06fad9a3-fe6b-44c5-a239-5dd2a49cdd4e"

    PROJECT_NAME - the name of the project to deploy to

    REGION - the cloud region to deploy in
    """
    deploy_streaming_pipeline(
        service_name=service_name,
        project_name=project_name,
        service_id=service_id,
        region=region,
        runner=runner,
        image_uri=image_uri,
    )
>>>>>>> 7b781120


def set_unavailable_strand_paths_to_none(twine, strands):
    """Set paths to unavailable strands to None, leaving the paths of available strands as they are."""
    updated_strand_paths = []

    for strand_name, strand in strands:
        if strand_name not in twine.available_strands:
            updated_strand_paths.append(None)
        else:
            updated_strand_paths.append(strand)

    return updated_strand_paths


if __name__ == "__main__":
    args = sys.argv[1:] if len(sys.argv) > 1 else []
    octue_cli(args)<|MERGE_RESOLUTION|>--- conflicted
+++ resolved
@@ -4,11 +4,8 @@
 import click
 import pkg_resources
 
-<<<<<<< HEAD
+from octue.cloud.deployment.google.dataflow.deploy import DEFAULT_IMAGE_URI, deploy_streaming_pipeline
 from octue.cloud.deployment.google.deployer import CloudRunDeployer
-=======
-from octue.cloud.deployment.google.dataflow.deploy import DEFAULT_IMAGE_URI, deploy_streaming_pipeline
->>>>>>> 7b781120
 from octue.cloud.pub_sub.service import Service
 from octue.definitions import CHILDREN_FILENAME, FOLDER_DEFAULTS, MANIFEST_FILENAME, VALUES_FILENAME
 from octue.log_handlers import get_remote_handler
@@ -227,33 +224,33 @@
     service.serve(timeout=timeout, delete_topic_and_subscription_on_exit=delete_topic_and_subscription_on_exit)
 
 
-<<<<<<< HEAD
-@octue_cli.command()
-@click.option(
-    "--octue-configuration-path",
-    type=click.Path(),
-    default="octue.yaml",
-    show_default=True,
-    help="Path to an octue.yaml file.",
-)
-@click.option(
-    "--service-id",
-    type=str,
-    default=None,
-    help="A UUID to use for the service if a specific one is required (defaults to an automatically generated one).",
-)
-@click.option("--no-cache", is_flag=True, help="If provided, don't use the Docker cache.")
-@click.option("--update", is_flag=True, help="If provided, allow updates to an existing service.")
-def deploy(octue_configuration_path, service_id, update, no_cache):
-    """Deploy an app to Google Cloud Run."""
-    if update and not service_id:
-        raise Exception("If updating a service, you must also provide the `--service-id` argument.")
-
-    CloudRunDeployer(octue_configuration_path, service_id=service_id).deploy(update=update, no_cache=no_cache)
-=======
 @octue_cli.group()
 def deploy():
     """Deploy an app to the cloud as a service."""
+
+
+@deploy.command()
+@click.option(
+    "--octue-configuration-path",
+    type=click.Path(),
+    default="octue.yaml",
+    show_default=True,
+    help="Path to an octue.yaml file.",
+)
+@click.option(
+    "--service-id",
+    type=str,
+    default=None,
+    help="A UUID to use for the service if a specific one is required (defaults to an automatically generated one).",
+)
+@click.option("--no-cache", is_flag=True, help="If provided, don't use the Docker cache.")
+@click.option("--update", is_flag=True, help="If provided, allow updates to an existing service.")
+def cloud_run(octue_configuration_path, service_id, update, no_cache):
+    """Deploy an app as a Google Cloud Run service."""
+    if update and not service_id:
+        raise Exception("If updating a service, you must also provide the `--service-id` argument.")
+
+    CloudRunDeployer(octue_configuration_path, service_id=service_id).deploy(update=update, no_cache=no_cache)
 
 
 @deploy.command()
@@ -276,7 +273,7 @@
     help="The URI of the apache-beam-based Docker image to use for the service.",
 )
 def dataflow(service_name, service_id, project_name, region, runner, image_uri):
-    """Deploy an app as a Google Dataflow streaming pipeline service.
+    """Deploy an app as a Google Dataflow streaming service.
 
     SERVICE_NAME - the name to give the service
 
@@ -294,7 +291,6 @@
         runner=runner,
         image_uri=image_uri,
     )
->>>>>>> 7b781120
 
 
 def set_unavailable_strand_paths_to_none(twine, strands):
