--- conflicted
+++ resolved
@@ -40,10 +40,7 @@
 )
 @click.option(
     "--show-twined-logs",
-<<<<<<< HEAD
-=======
     is_flag=True,
->>>>>>> 4392c7d2
     default=False,
     show_default=True,
     help="Show logs from the whole package in addition to logs just from your app.",
@@ -131,7 +128,6 @@
         show_twined_logs=global_cli_context["show_twined_logs"],
     )
 
-<<<<<<< HEAD
     input_values, input_manifest, children = set_unavailable_strand_paths_to_none(
         twine,
         (
@@ -147,13 +143,6 @@
         input_values=input_values,
         input_manifest=input_manifest,
         children=children,
-=======
-    analysis = runner.run(
-        app_src=app_dir,
-        analysis_id=global_cli_context["analysis_id"],
-        input_values=os.path.join(input_dir, VALUES_FILENAME),
-        input_manifest=os.path.join(input_dir, MANIFEST_FILENAME),
->>>>>>> 4392c7d2
         output_manifest_path=os.path.join(output_dir, MANIFEST_FILENAME),
         skip_checks=global_cli_context["skip_checks"],
     )
