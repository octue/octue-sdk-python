--- conflicted
+++ resolved
@@ -50,18 +50,13 @@
     },
     "NoneType": IS_FILTER_ACTIONS,
     "TagSet": {
-<<<<<<< HEAD
         "any_tag_contains": lambda item, filter_value: item.any_tag_contains(filter_value),
+        "not_any_tag_contains": lambda item, filter_value: not item.any_tag_contains(filter_value),
         "any_tag_starts_with": lambda item, filter_value: item.any_tag_starts_with(filter_value),
+        "not_any_tag_starts_with": lambda item, filter_value: not item.any_tag_starts_with(filter_value),
         "any_tag_ends_with": lambda item, filter_value: item.any_tag_ends_with(filter_value),
-        **EQUALS_FILTER_ACTION,
-=======
-        "starts_with": lambda item, filter_value: item.starts_with(filter_value),
-        "not_starts_with": lambda item, filter_value: not item.starts_with(filter_value),
-        "ends_with": lambda item, filter_value: item.ends_with(filter_value),
-        "not_ends_with": lambda item, filter_value: not item.ends_with(filter_value),
+        "not_any_tag_ends_with": lambda item, filter_value: not item.any_tag_ends_with(filter_value),
         **EQUALS_FILTER_ACTIONS,
->>>>>>> 527f4e8b
         **CONTAINS_FILTER_ACTIONS,
         **IS_FILTER_ACTIONS,
     },
