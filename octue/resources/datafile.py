import copy
import datetime
import functools
import json
import logging
import os
import shutil
import tempfile
from urllib.parse import urlparse

import google.api_core.exceptions
import pkg_resources
from google_crc32c import Checksum


try:
    import h5py
except ModuleNotFoundError:
    pass

from octue.cloud import storage
from octue.cloud.storage import GoogleCloudStorageClient
from octue.exceptions import CloudLocationNotSpecified, FileNotFoundException, InvalidInputException
from octue.migrations.cloud_storage import translate_bucket_name_and_path_in_bucket_to_cloud_path
from octue.mixins import Filterable, Hashable, Identifiable, Labelable, Pathable, Serialisable, Taggable
from octue.mixins.hashable import EMPTY_STRING_HASH_VALUE
from octue.utils import isfile
from octue.utils.encoders import OctueJSONEncoder
from octue.utils.metadata import METADATA_FILENAME, load_local_metadata_file


logger = logging.getLogger(__name__)

OCTUE_METADATA_NAMESPACE = "octue"

ID_DEFAULT = None
TAGS_DEFAULT = None
LABELS_DEFAULT = None


class Datafile(Labelable, Taggable, Serialisable, Pathable, Identifiable, Hashable, Filterable):
    """A representation of a data file on the Octue system. If the given path is a cloud path and `hypothetical` is not
    `True`, the datafile's metadata is pulled from the given cloud location, and any conflicting parameters (see the
    `Datafile.metadata` method description for the parameter names concerned) are ignored. The metadata of cloud
    datafiles can be changed using the `Datafile.update_metadata` method, but not during instantiation.

    Files in a manifest look like this:

        {
          "path": "folder/subfolder/file_1.csv",
          "extension": "csv",
          "tags": {},
          "labels": [],
          "timestamp": datetime.datetime(2021, 5, 3, 18, 15, 58, 298086),
          "id": "abff07bc-7c19-4ed5-be6d-a6546eae8e86",
          "size_bytes": 59684813,
          "sha-512/256": "somesha"
        },

    :param str|None path: The path of this file locally or in the cloud, which may include folders or subfolders, within the dataset. If no path_from parameter is set, then absolute paths are acceptable, otherwise relative paths are required.
    :param str|None local_path: If a cloud path is given as the `path` parameter, this is the path to an existing local file that is known to be in sync with the cloud object
    :param str|None cloud_path: If a local path is given for the `path` parameter, this is a cloud path to keep in sync with the local file
    :param datetime.datetime|int|float|None timestamp: A posix timestamp associated with the file, in seconds since epoch, typically when it was created but could relate to a relevant time point for the data
    :param str id: The Universally Unique ID of this file (checked to be valid if not None, generated if None)
    :param Pathable path_from: The root Pathable object (typically a Dataset) that this Datafile's path is relative to.
    :param dict|TagDict tags: key-value pairs with string keys conforming to the Octue tag format (see TagDict)
    :param iter(str) labels: Space-separated string of labels relevant to this file
    :param bool skip_checks:
    :param str mode: if using as a context manager, open the datafile for reading/editing in this mode (the mode options are the same as for the builtin open function)
    :param bool update_cloud_metadata: if using as a context manager and this is True, update the cloud metadata of the datafile when the context is exited
    :param bool hypothetical: True if the file does not actually exist or access is not available at instantiation
    :return None:
    """

    _SERIALISE_FIELDS = (
        "id",
        "name",
        "path",
        "cloud_path",
        "tags",
        "labels",
        "timestamp",
        "_cloud_metadata",
    )

    def __init__(
        self,
        path,
        local_path=None,
        cloud_path=None,
        timestamp=None,
        id=ID_DEFAULT,
        path_from=None,
        tags=TAGS_DEFAULT,
        labels=LABELS_DEFAULT,
        skip_checks=True,
        mode="r",
        update_cloud_metadata=True,
        hypothetical=False,
        **kwargs,
    ):
        super().__init__(
            id=id,
            name=kwargs.pop("name", None),
            immutable_hash_value=kwargs.pop("immutable_hash_value", None),
            tags=tags,
            labels=labels,
            path=path,
            path_from=path_from,
        )

        self.timestamp = timestamp

        self._local_path = None
        self._cloud_path = None
        self._hypothetical = hypothetical
        self._open_attributes = {"mode": mode, "update_cloud_metadata": update_cloud_metadata, **kwargs}
        self._cloud_metadata = {}

        if storage.path.is_cloud_path(self.path):
            self._cloud_path = path

            if not self._hypothetical:
                # If there's no file at the given cloud path, raise an error if not in write mode.
                if not GoogleCloudStorageClient().exists(cloud_path=self.path):

                    if mode == "w":
                        return

                    raise FileNotFoundError(
                        f"No file exists at {self.path!r}. Check this path is correct or switch to write mode."
                    )

                # Collect any non-`None` metadata instantiation parameters so the user can be warned if they conflict
                # with any metadata already on the cloud object.
                initialisation_parameters = {}

                for parameter in ("id", "timestamp", "tags", "labels"):
                    value = locals().get(parameter)
                    if value is not None:
                        initialisation_parameters[parameter] = value

                self._use_cloud_metadata(**initialisation_parameters)

<<<<<<< HEAD
                if local_path:
                    # If there is no file at the given local path or the file is different to the one in the cloud,
                    # download the cloud file locally.
                    if not os.path.exists(local_path) or self._cloud_metadata.get("crc32c") != calculate_hash(
                        local_path
                    ):
                        self.download(local_path)
                    else:
                        self._local_path = local_path
=======
            if local_path:
                # If there is no file at the given local path or the file is different to the one in the cloud, download
                # the cloud file locally.
                if not os.path.exists(local_path) or self.cloud_hash_value != calculate_hash(local_path):
                    self.download(local_path)
                else:
                    self._local_path = local_path
>>>>>>> d995e027

        else:
            self._local_path = self.absolute_path
            self._get_local_metadata()

            # Run integrity checks on the file.
            if not skip_checks:
                self.check(**kwargs)

            if cloud_path:
                self.cloud_path = cloud_path

    @classmethod
    def deserialise(cls, serialised_datafile, path_from=None):
        """Deserialise a Datafile from a dictionary. The `path_from` parameter is only used if the path in the
        serialised Dataset is relative.

        :param dict serialised_datafile:
        :param octue.mixins.Pathable path_from:
        :return Datafile:
        """
        serialised_datafile = copy.deepcopy(serialised_datafile)
        cloud_metadata = serialised_datafile.pop("_cloud_metadata", {})

        if not os.path.isabs(serialised_datafile["path"]) and not storage.path.is_qualified_cloud_path(
            serialised_datafile["path"]
        ):
            datafile = Datafile(**serialised_datafile, path_from=path_from)
        else:
            datafile = Datafile(**serialised_datafile)

        datafile._cloud_metadata = cloud_metadata
        return datafile

    @property
    def name(self):
        """Get the name of the datafile.

        :return str:
        """
        return self._name or str(os.path.split(self.path)[-1]).split("?")[0]

    @property
    def extension(self):
        """Get the extension of the datafile.

        :return str:
        """
        return os.path.splitext(self.name)[-1].strip(".")

    @property
    def cloud_path(self):
        """Get the cloud path of the datafile.

        :return str|None:
        """
        return self._cloud_path

    @cloud_path.setter
    def cloud_path(self, path):
        """Set the cloud path of the datafile.

        :param str|None path:
        :return None:
        """
        if path is None:

            if not self.exists_locally:
                raise CloudLocationNotSpecified(
                    "The cloud path cannot be reset because this datafile only exists in the cloud."
                )

            self._cloud_path = None

        else:
            self.to_cloud(cloud_path=path)

    @property
    def cloud_protocol(self):
        """Get the cloud protocol of the datafile if it exists in the cloud (e.g. "gs" for a cloud path of
        "gs://my-bucket/my-file.txt").

        :return str|None:
        """
        if not self.exists_in_cloud:
            return None
        return urlparse(self.cloud_path).scheme

    @property
    def bucket_name(self):
        """Get the name of the bucket the datafile exists in if it exists in the cloud.

        :return str|None:
        """
        if self.cloud_path:
            return storage.path.split_bucket_name_from_cloud_path(self.cloud_path)[0]
        return None

    @property
    def path_in_bucket(self):
        """Get the path of the datafile in its bucket if it exists in the cloud.

        :return str|None:
        """
        if self.cloud_path:
            return storage.path.split_bucket_name_from_cloud_path(self.cloud_path)[1]
        return None

    @property
    def cloud_hash_value(self):
        """Get the hash value of the datafile according to its cloud file.

        :return str|None: `None` if no cloud metadata is available
        """
        return self._cloud_metadata.get("crc32c")

    @property
    def timestamp(self):
        """Get the timestamp of the datafile.

        :return float:
        """
        return self._timestamp

    @timestamp.setter
    def timestamp(self, value):
        """Set the datafile's timestamp.

        :param datetime.datetime|int|float|None value:
        :raise TypeError: if value is of an incorrect type
        :return None:
        """
        if isinstance(value, datetime.datetime) or value is None:
            self._timestamp = value
        elif isinstance(value, (int, float)):
            self._timestamp = datetime.datetime.fromtimestamp(value)
        else:
            raise TypeError(
                f"timestamp should be a datetime.datetime instance, an int, a float, or None; received {value!r}"
            )

    @property
    def posix_timestamp(self):
        """Get the timestamp of the datafile in posix format.

        :return float:
        """
        if self.timestamp is None:
            return None

        return self.timestamp.timestamp()

    @property
    def _last_modified(self):
        """Get the date/time the file was last modified in units of seconds since epoch (posix time).

        :return float:
        """
        if self._path_is_in_google_cloud_storage:
            last_modified = self._cloud_metadata.get("updated")

            if last_modified is None:
                return None

            return last_modified.timestamp()

        return os.path.getmtime(self.absolute_path)

    @property
    def size_bytes(self):
        """Get the size of the datafile in bytes.

        :return float:
        """
        if self._path_is_in_google_cloud_storage:
            return self._cloud_metadata.get("size")

        return os.path.getsize(self.absolute_path)

    @property
    def exists_in_cloud(self):
        """Return `True` if the file exists in the cloud.

        :return bool:
        """
        return self.cloud_path is not None

    @property
    def exists_locally(self):
        """Return `True` if the file exists locally.

        :return bool:
        """
        return self._local_path is not None

    @property
    def local_path(self):
        """Get the local path for the datafile, downloading it from the cloud to a temporary file if necessary. If
        downloaded, the local path is added to a cache to avoid downloading again in the same runtime.
        """
        if self._local_path:
            return self._local_path

        return self.download()

    @local_path.setter
    def local_path(self, path):
        """Set the local path of the datafile and:
        - If it exists in the cloud, download the contents of the corresponding cloud file to the new local path
        - If it only exists locally, copy the contents of the old local path to the new local path

        :param str path:
        :raise octue.exceptions.CloudLocationNotSpecified: if `path` is `None` and the datafile doesn't exist in the cloud
        :raise FileExistsError: if the new path corresponds to an existing local file
        :return None:
        """
        if path is None:
            if not self.exists_in_cloud:
                raise CloudLocationNotSpecified(
                    "The local path cannot be reset because this datafile only exists locally."
                )

            self._local_path = None
            return

        if os.path.exists(path):
            raise FileExistsError(
                "Only a path not corresponding to an existing file can be used. This is because the contents of the "
                "existing file would overwrite the existing file at the given path."
            )

        if self.exists_in_cloud:
            GoogleCloudStorageClient().download_to_file(local_path=path, cloud_path=self.cloud_path)
        else:
            os.makedirs(os.path.split(path)[0], exist_ok=True)
            shutil.copy(self._local_path, path)

        self._local_path = os.path.abspath(path)

    @property
    def open(self):
        """Get a context manager for handling the opening and closing of the datafile for reading/editing.

        :return type: the class octue.resources.datafile._DatafileContextManager
        """
        return functools.partial(_DatafileContextManager, self)

    @property
    def _local_metadata_path(self):
        """Get the path to the datafile's local metadata file (if the datafile exists locally).

        :return str|None:
        """
        if not self.exists_locally:
            return None

        return os.path.join(os.path.dirname(self._local_path), METADATA_FILENAME)

    def __enter__(self):
        self._open_context_manager = self.open(**self._open_attributes)
        return self, self._open_context_manager.__enter__()

    def __exit__(self, exc_type, exc_val, exc_tb):
        self._open_context_manager.__exit__(exc_type, exc_val, exc_tb)
        del vars(self)["_open_context_manager"]

    def __lt__(self, other):
        if not isinstance(other, Datafile):
            raise TypeError(f"An object of type {type(self)} cannot be compared with {type(other)}.")
        return self.absolute_path < other.absolute_path

    def __gt__(self, other):
        if not isinstance(other, Datafile):
            raise TypeError(f"An object of type {type(self)} cannot be compared with {type(other)}.")
        return self.absolute_path > other.absolute_path

    def to_cloud(self, cloud_path=None, bucket_name=None, path_in_bucket=None, update_cloud_metadata=True):
        """Upload a datafile to Google Cloud Storage.

        :param str|None cloud_path: full path to cloud storage location to store datafile at (e.g. `gs://bucket_name/path/to/file.csv`)
        :param bool update_cloud_metadata: if `True`, update the metadata of the datafile in the cloud at upload time
        :return str: gs:// path for datafile
        """
        if bucket_name:
            cloud_path = translate_bucket_name_and_path_in_bucket_to_cloud_path(bucket_name, path_in_bucket)

        cloud_path = self._get_cloud_location(cloud_path)

        self._get_cloud_metadata()

        storage_client = GoogleCloudStorageClient()

        # If the there is no cloud file or if the datafile's file has been changed locally, overwrite its cloud copy.
        if not storage_client.exists(cloud_path) or self.cloud_hash_value != self.hash_value:
            storage_client.upload_file(
                local_path=self.local_path,
                cloud_path=cloud_path,
                metadata=self.metadata(),
            )

        if update_cloud_metadata:
            # If the datafile's metadata has been changed locally, update the cloud file's metadata.
            local_metadata = self.metadata()

            if self._cloud_metadata.get("custom_metadata") != local_metadata:
                self._update_cloud_metadata()

        return self.cloud_path

    def download(self, local_path=None):
        """Download the file from the cloud to the given local path or a random temporary path.

        :param str|None local_path:
        :raise CloudLocationNotSpecified: if the datafile does not exist in the cloud
        :return str: path to local file
        """
        if not self.exists_in_cloud:
            raise CloudLocationNotSpecified("Cannot download a file that doesn't exist in the cloud.")

        # Avoid downloading to a local path if the datafile has already been downloaded to it.
        if (local_path is None and self._local_path is not None) or (
            local_path is not None and local_path == self._local_path
        ):
            return self._local_path

        if local_path is not None:
            self._local_path = os.path.abspath(local_path)
        else:
            self._local_path = tempfile.NamedTemporaryFile(delete=False).name

        try:
            GoogleCloudStorageClient().download_to_file(local_path=self._local_path, cloud_path=self.cloud_path)

        except google.api_core.exceptions.NotFound as e:
            # If in reading mode, raise an error if no file exists at the path; if in a writing mode, create a new file.
            if self._open_attributes["mode"] == "r":
                raise e

        # Now use hash value of local file instead of cloud file.
        self.reset_hash()
        return self._local_path

    def check(self, size_bytes=None, sha=None, last_modified=None, extension=None):
        """Check file presence and integrity"""
        # TODO Check consistency of size_bytes input against self.size_bytes property for a file if we have one
        # TODO Check consistency of sha against file contents if we have a file
        # TODO Check consistency of last_modified date

        if (extension is not None) and not self.path.endswith(extension):
            raise InvalidInputException(
                f"Extension provided ({extension}) does not match file extension (from {self.path}). Pass extension="
                f"None to set extension from filename automatically."
            )

        if not self.exists():
            raise FileNotFoundException(f"No file found at {self.absolute_path}")

    def exists(self):
        """Return `True` if the datafile exists on the current system.

        :return bool:
        """
        return isfile(self.absolute_path)

    def metadata(self, use_octue_namespace=True):
        """Get the datafile's metadata in a serialised form (i.e. the attributes `id`, `timestamp`, `labels`, `tags`,
        and `sdk_version`).

        :param bool use_octue_namespace: if True, prefix metadata names with "octue__"
        :return dict:
        """
        metadata = {
            "id": self.id,
            "timestamp": self.timestamp,
            "tags": self.tags,
            "labels": self.labels,
            "sdk_version": pkg_resources.get_distribution("octue").version,
        }

        if not use_octue_namespace:
            return metadata

        return {f"{OCTUE_METADATA_NAMESPACE}__{key}": value for key, value in metadata.items()}

    def _get_cloud_metadata(self):
        """Get the cloud metadata for the datafile.

        :return None:
        """
        if not self.cloud_path:
            self._raise_cloud_location_error()

        # Skip getting metadata for now if the cloud path is a signed URL.
        if storage.path.is_url(self.cloud_path):
            return

        cloud_metadata = GoogleCloudStorageClient().get_metadata(cloud_path=self.cloud_path)

        if cloud_metadata:
            self._cloud_metadata = cloud_metadata

    def _update_cloud_metadata(self):
        """Update the cloud metadata for the datafile.

        :return None:
        """
        if not self.cloud_path:
            self._raise_cloud_location_error()

        GoogleCloudStorageClient().overwrite_custom_metadata(metadata=self.metadata(), cloud_path=self.cloud_path)

    def _use_cloud_metadata(self, **initialisation_parameters):
        """Populate the datafile's attributes from the metadata of the cloud object located at its path (by necessity a
        cloud path) and project name. If there is a conflict between the cloud metadata and a given local initialisation
        parameter, the local value is used.

        :param initialisation_parameters: key-value pairs of initialisation parameter names and values (provide to check for conflicts with cloud metadata)
        :return None:
        """
        self._get_cloud_metadata()
        cloud_custom_metadata = self._cloud_metadata.get("custom_metadata", {})
        self._warn_about_attribute_conflicts(cloud_custom_metadata, **initialisation_parameters)

        self._set_id(
            initialisation_parameters.get(
                "id", cloud_custom_metadata.get(f"{OCTUE_METADATA_NAMESPACE}__id", ID_DEFAULT)
            )
        )

        self.immutable_hash_value = self.cloud_hash_value or EMPTY_STRING_HASH_VALUE

        for attribute in ("timestamp", "tags", "labels"):
            setattr(
                self,
                attribute,
                initialisation_parameters.get(
                    attribute, cloud_custom_metadata.get(f"{OCTUE_METADATA_NAMESPACE}__{attribute}")
                ),
            )

    def _get_local_metadata(self):
        """Get the datafile's local metadata from the local metadata records file and apply it to the datafile instance.
        If no metadata is stored for the datafile, do nothing.

        :return None:
        """
        existing_metadata_records = load_local_metadata_file(self._local_metadata_path)
        datafile_metadata = existing_metadata_records.get("datafiles", {}).get(self.name, {})

        if not datafile_metadata:
            return

        if "id" in datafile_metadata:
            self._set_id(datafile_metadata["id"])

        for parameter in ("timestamp", "tags", "labels"):
            if parameter in datafile_metadata:
                setattr(self, parameter, datafile_metadata[parameter])

    def _update_local_metadata(self):
        """Create or update the local octue metadata file with the datafile's metadata.

        :return None:
        """
        existing_metadata_records = load_local_metadata_file(self._local_metadata_path)

        if not existing_metadata_records.get("datafiles"):
            existing_metadata_records["datafiles"] = {}

        existing_metadata_records["datafiles"][self.name] = self.metadata(use_octue_namespace=False)

        with open(self._local_metadata_path, "w") as f:
            json.dump(existing_metadata_records, f, cls=OctueJSONEncoder)

    def _warn_about_attribute_conflicts(self, cloud_custom_metadata, **initialisation_parameters):
        """Raise a warning if there is a conflict between the cloud custom metadata and the given initialisation
        parameters if the cloud value is not `None` or an empty collection.

        :param dict cloud_custom_metadata:
        :return None:
        """
        for attribute_name, attribute_value in initialisation_parameters.items():

            cloud_metadata_value = cloud_custom_metadata.get(f"{OCTUE_METADATA_NAMESPACE}__{attribute_name}")

            if cloud_metadata_value == attribute_value or not cloud_metadata_value:
                continue

            logger.warning(
                f"The value {cloud_metadata_value!r} of the {type(self).__name__} attribute {attribute_name!r} from "
                f"the cloud conflicts with the value given locally at instantiation {attribute_value!r}. The local "
                f"value has been used and will overwrite the cloud value if the datafile is saved."
            )

    def _calculate_hash(self):
        """Get the hash of the datafile according to the first of the following methods that is applicable:

        1. The hash of the file at its local path
        2. If it doesn't have a local path, the hash of the file at its cloud path
        3. If it doesn't have either of these, use the empty string hash value

        :return str:
        """
        if self._local_path and os.path.exists(self._local_path):
            # Calculate the hash of the file itself and then pass it to `Hashable` to include the hashes of any
            # attributes named in `self._ATTRIBUTES_TO_HASH`.
            hash_value = calculate_hash(self._local_path)
            return super()._calculate_hash(hash_value)
        else:
            return self.cloud_hash_value or EMPTY_STRING_HASH_VALUE

    def _get_cloud_location(self, cloud_path=None):
        """Get the cloud location details for the bucket, allowing the keyword arguments to override any stored values.
        Once the cloud location details have been determined, update the stored cloud location details.

        :param str|None cloud_path:
        :raise octue.exceptions.CloudLocationNotSpecified: if an exact cloud location isn't provided and isn't available implicitly (i.e. the Datafile wasn't loaded from the cloud previously)
        :return (str, str): project name and cloud path
        """
        cloud_path = cloud_path or self.cloud_path

        if not cloud_path:
            self._raise_cloud_location_error()

        self._cloud_path = cloud_path
        return cloud_path

    def _raise_cloud_location_error(self):
        """Raise an error indicating that the cloud location of the datafile has not yet been specified.

        :raise CloudLocationNotSpecified:
        :return None:
        """
        raise CloudLocationNotSpecified(
            f"{self!r} wasn't previously loaded from the cloud so doesn't have an implicit cloud location - please "
            f"specify its exact location (its project name and cloud path)."
        )


class _DatafileContextManager:
    """A context manager for opening datafiles for reading and writing locally or from the cloud. Its usage is analogous
    to the builtin open context manager. If opening a local datafile in write mode, the manager will attempt to
    determine if the folder path exists and, if not, will create the folder structure required to write the file.

    Usage:
    ```
    my_datafile = Datafile(path='subfolder/subsubfolder/my_datafile.json)
    with my_datafile.open('w') as fp:
        fp.write("{}")
    ```

    This is equivalent to the standard python:
    ```
    my_datafile = Datafile(path='subfolder/subsubfolder/my_datafile.json)
    os.makedirs(os.path.split(my_datafile.absolute_path)[0], exist_ok=True)
    with open(my_datafile.absolute_path, 'w') as fp:
        fp.write("{}")
    ```

    :param octue.resources.datafile.Datafile datafile:
    :param str mode: open the datafile for reading/editing in this mode (the mode options are the same as for the builtin `open` function)
    :param bool update_cloud_metadata: if this is True, update the cloud metadata of the datafile when the context is exited
    :return None:
    """

    MODIFICATION_MODES = {"w", "a", "x", "+", "U"}

    def __init__(self, datafile, mode="r", update_cloud_metadata=True, **kwargs):
        self.datafile = datafile
        self.mode = mode
        self._update_cloud_metadata = update_cloud_metadata
        self.kwargs = kwargs
        self._fp = None

    def __enter__(self):
        """Open the datafile, first downloading it from the cloud if necessary.

        :return io.TextIOWrapper:
        """
        if "w" in self.mode:
            os.makedirs(os.path.split(self.datafile.local_path)[0], exist_ok=True)

        if self.datafile.extension == "hdf5":
            try:
                pkg_resources.get_distribution("h5py")
                self._fp = h5py.File(self.datafile.local_path, self.mode, **self.kwargs)
            except pkg_resources.DistributionNotFound:
                raise ImportError(
                    "To use datafiles with HDF5 files, please install octue with the 'hdf5' option i.e. "
                    "`pip install octue[hdf5]`."
                )
        else:
            self._fp = open(self.datafile.local_path, self.mode, **self.kwargs)

        return self._fp

    def __exit__(self, *args):
        """Close the datafile, updating the corresponding file in the cloud if necessary and its metadata if
        `self._update_cloud_metadata` is True.

        :return None:
        """
        if self._fp is not None:
            self._fp.close()

        if any(character in self.mode for character in self.MODIFICATION_MODES):

            # If the datafile is local-first, update its local metadata.
            if not storage.path.is_qualified_cloud_path(self.datafile.path):
                self.datafile._update_local_metadata()

            if self.datafile.exists_in_cloud:
                self.datafile.to_cloud(update_cloud_metadata=self._update_cloud_metadata)


def calculate_hash(path):
    """Calculate the hash of the file at the given path."""
    hash = Checksum()

    with open(path, "rb") as f:
        # Read and update hash value in blocks of 4K.
        for byte_block in iter(lambda: f.read(4096), b""):
            hash.update(byte_block)

    return hash<|MERGE_RESOLUTION|>--- conflicted
+++ resolved
@@ -142,25 +142,13 @@
 
                 self._use_cloud_metadata(**initialisation_parameters)
 
-<<<<<<< HEAD
                 if local_path:
                     # If there is no file at the given local path or the file is different to the one in the cloud,
                     # download the cloud file locally.
-                    if not os.path.exists(local_path) or self._cloud_metadata.get("crc32c") != calculate_hash(
-                        local_path
-                    ):
+                    if not os.path.exists(local_path) or self.cloud_hash_value != calculate_hash(local_path):
                         self.download(local_path)
                     else:
                         self._local_path = local_path
-=======
-            if local_path:
-                # If there is no file at the given local path or the file is different to the one in the cloud, download
-                # the cloud file locally.
-                if not os.path.exists(local_path) or self.cloud_hash_value != calculate_hash(local_path):
-                    self.download(local_path)
-                else:
-                    self._local_path = local_path
->>>>>>> d995e027
 
         else:
             self._local_path = self.absolute_path
