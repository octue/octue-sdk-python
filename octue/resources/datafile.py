--- conflicted
+++ resolved
@@ -185,15 +185,9 @@
             timestamp=kwargs.get("timestamp", metadata.get("customTime")),
             id=kwargs.get("id", custom_metadata.get("id", ID_DEFAULT)),
             path=storage.path.generate_gs_path(bucket_name, datafile_path),
-<<<<<<< HEAD
             hash_value=kwargs.get("hash_value", metadata.get("crc32c", None)),
-            cluster=kwargs.get("cluster", custom_metadata.get("cluster", CLUSTER_DEFAULT)),
-            sequence=kwargs.get("sequence", custom_metadata.get("sequence", SEQUENCE_DEFAULT)),
-=======
-            hash_value=kwargs.get("hash_value", custom_metadata.get("hash_value", metadata.get("crc32c", None))),
             cluster=cluster,
             sequence=sequence,
->>>>>>> ee8cc7f7
             tags=kwargs.get("tags", custom_metadata.get("tags", TAGS_DEFAULT)),
         )
 
