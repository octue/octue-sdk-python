--- conflicted
+++ resolved
@@ -46,30 +46,18 @@
           "sha-512/256": "somesha"
         },
 
-<<<<<<< HEAD
-    :parameter datetime.datetime|int|float|None timestamp: A posix timestamp associated with the file, in seconds since epoch, typically when it was created but could relate to a relevant time point for the data
-=======
     :param datetime.datetime|int|float|None timestamp: A posix timestamp associated with the file, in seconds since epoch, typically when it was created but could relate to a relevant time point for the data
->>>>>>> 6407818e
     :param str id: The Universally Unique ID of this file (checked to be valid if not None, generated if None)
     :param logging.Logger logger: A logger instance to which operations with this datafile will be logged. Defaults to the module logger.
     :param Union[str, path-like] path: The path of this file, which may include folders or subfolders, within the dataset. If no path_from parameter is set, then absolute paths are acceptable, otherwise relative paths are required.
     :param Pathable path_from: The root Pathable object (typically a Dataset) that this Datafile's path is relative to.
-<<<<<<< HEAD
-=======
     :param str|None project_name: The name of the cloud project if the datafile is located in the cloud
-    :param int cluster: The cluster of files, within a dataset, to which this belongs (default 0)
-    :param int sequence: A sequence number of this file within its cluster (if sequences are appropriate)
->>>>>>> 6407818e
     :param dict|TagDict tags: key-value pairs with string keys conforming to the Octue tag format (see TagDict)
     :param iter(str) labels: Space-separated string of labels relevant to this file
     :param bool skip_checks:
     :param str mode: if using as a context manager, open the datafile for reading/editing in this mode (the mode options are the same as for the builtin open function)
     :param bool update_cloud_metadata: if using as a context manager and this is True, update the cloud metadata of the datafile when the context is exited
-<<<<<<< HEAD
-=======
     :param bool hypothetical: True if the file does not actually exist or access is not available at instantiation
->>>>>>> 6407818e
     :return None:
     """
 
@@ -90,12 +78,7 @@
         id=ID_DEFAULT,
         logger=None,
         path_from=None,
-<<<<<<< HEAD
-=======
         project_name=None,
-        cluster=CLUSTER_DEFAULT,
-        sequence=SEQUENCE_DEFAULT,
->>>>>>> 6407818e
         tags=TAGS_DEFAULT,
         labels=LABELS_DEFAULT,
         skip_checks=True,
@@ -122,9 +105,7 @@
         self._cloud_metadata = {"project_name": project_name}
 
         if self.is_in_cloud and not self._hypothetical:
-            self._use_cloud_metadata(
-                id=id, timestamp=timestamp, cluster=cluster, sequence=sequence, tags=tags, labels=labels
-            )
+            self._use_cloud_metadata(id=id, timestamp=timestamp, tags=tags, labels=labels)
             return
 
         # Run integrity checks on the file
@@ -172,61 +153,6 @@
         datafile._cloud_metadata = cloud_metadata
         return datafile
 
-<<<<<<< HEAD
-    @classmethod
-    def from_cloud(
-        cls,
-        project_name,
-        cloud_path=None,
-        bucket_name=None,
-        datafile_path=None,
-        allow_overwrite=False,
-        mode="r",
-        update_cloud_metadata=True,
-        **kwargs,
-    ):
-        """Instantiate a Datafile from a previously-persisted Datafile in Google Cloud storage. To instantiate a
-        Datafile from a regular file on Google Cloud storage, the usage is the same, but a meaningful value for each of
-        the instantiated Datafile's attributes can be included in the kwargs (a "regular" file is a file that has been
-        uploaded to storage without being wrapped in a Datafile instance - i.e. a normal file).
-
-        Note that a value provided for an attribute in kwargs will override any existing value for the attribute.
-
-        Either (`bucket_name` and `datafile_path`) or `cloud_path` must be provided.
-
-        :param str project_name: name of Google Cloud project datafile is stored in
-        :param str|None cloud_path: full path to datafile in cloud storage (e.g. `gs://bucket_name/path/to/file.csv`)
-        :param str|None bucket_name: name of bucket datafile is stored in
-        :param str|None datafile_path: cloud storage path of datafile (e.g. `path/to/file.csv`)
-        :param bool allow_overwrite: if `True`, allow attributes of the datafile to be overwritten by values given in kwargs
-        :param str mode: if using as a context manager, open the datafile for reading/editing in this mode (the mode options are the same as for the builtin open function)
-        :param bool update_cloud_metadata: if using as a context manager and this is True, update the cloud metadata of the datafile when the context is exited
-        :return Datafile:
-        """
-        if not cloud_path:
-            cloud_path = storage.path.generate_gs_path(bucket_name, datafile_path)
-
-        datafile = cls(path=cloud_path)
-        datafile.get_cloud_metadata(project_name, cloud_path=cloud_path)
-        custom_metadata = datafile._cloud_metadata.get("custom_metadata", {})
-
-        if not allow_overwrite:
-            cls._check_for_attribute_conflict(custom_metadata, **kwargs)
-
-        datafile._set_id(kwargs.pop("id", custom_metadata.get(f"{OCTUE_METADATA_NAMESPACE}__id", ID_DEFAULT)))
-        datafile.immutable_hash_value = datafile._cloud_metadata.get("crc32c", EMPTY_STRING_HASH_VALUE)
-        datafile.timestamp = kwargs.get("timestamp", custom_metadata.get(f"{OCTUE_METADATA_NAMESPACE}__timestamp"))
-        datafile.tags = kwargs.pop("tags", custom_metadata.get(f"{OCTUE_METADATA_NAMESPACE}__tags", TAGS_DEFAULT))
-
-        datafile.labels = kwargs.pop(
-            "labels", custom_metadata.get(f"{OCTUE_METADATA_NAMESPACE}__labels", LABELS_DEFAULT)
-        )
-
-        datafile._open_attributes = {"mode": mode, "update_cloud_metadata": update_cloud_metadata, **kwargs}
-        return datafile
-
-=======
->>>>>>> 6407818e
     def to_cloud(
         self, project_name=None, cloud_path=None, bucket_name=None, path_in_bucket=None, update_cloud_metadata=True
     ):
@@ -423,8 +349,6 @@
         self._set_id(cloud_custom_metadata.get(f"{OCTUE_METADATA_NAMESPACE}__id", ID_DEFAULT))
         self.immutable_hash_value = self._cloud_metadata.get("crc32c", EMPTY_STRING_HASH_VALUE)
         self.timestamp = cloud_custom_metadata.get(f"{OCTUE_METADATA_NAMESPACE}__timestamp")
-        self.cluster = cloud_custom_metadata.get(f"{OCTUE_METADATA_NAMESPACE}__cluster", CLUSTER_DEFAULT)
-        self.sequence = cloud_custom_metadata.get(f"{OCTUE_METADATA_NAMESPACE}__sequence", SEQUENCE_DEFAULT)
         self.tags = cloud_custom_metadata.get(f"{OCTUE_METADATA_NAMESPACE}__tags", TAGS_DEFAULT)
         self.labels = cloud_custom_metadata.get(f"{OCTUE_METADATA_NAMESPACE}__labels", LABELS_DEFAULT)
 
@@ -537,8 +461,8 @@
         return functools.partial(_DatafileContextManager, self)
 
     def metadata(self, use_octue_namespace=True):
-        """Get the datafile's metadata in a serialised form (i.e. the attributes `id`, `timestamp`, `cluster`,
-        `sequence`, `labels`, `tags`, and `sdk_version`).
+        """Get the datafile's metadata in a serialised form (i.e. the attributes `id`, `timestamp`, `labels`, `tags`,
+        and `sdk_version`).
 
         :param bool use_octue_namespace: if True, prefix metadata names with "octue__"
         :return dict:
@@ -546,12 +470,6 @@
         metadata = {
             "id": self.id,
             "timestamp": self.timestamp,
-<<<<<<< HEAD
-            "labels": self.labels,
-=======
-            "cluster": self.cluster,
-            "sequence": self.sequence,
->>>>>>> 6407818e
             "tags": self.tags,
             "labels": self.labels,
             "sdk_version": pkg_resources.get_distribution("octue").version,
