--- conflicted
+++ resolved
@@ -58,14 +58,7 @@
 
         for key, dataset in serialised_manifest["datasets"].items():
             dataset_bucket_name, path = storage.path.split_bucket_name_from_gs_path(dataset)
-<<<<<<< HEAD
-
-            datasets[key] = Dataset.from_cloud(
-                project_name=project_name, bucket_name=dataset_bucket_name, path_to_dataset_directory=path
-            )
-=======
-            datasets.append(Dataset.from_cloud(bucket_name=dataset_bucket_name, path_to_dataset_directory=path))
->>>>>>> 867bcf34
+            datasets[key] = Dataset.from_cloud(bucket_name=dataset_bucket_name, path_to_dataset_directory=path)
 
         return Manifest(
             id=serialised_manifest["id"],
@@ -97,22 +90,10 @@
         datasets = {}
         output_directory = storage.path.dirname(path_to_manifest_file)
 
-<<<<<<< HEAD
         for key, dataset in self.datasets.items():
-
-            if store_datasets:
-                dataset_path = dataset.to_cloud(
-                    project_name, bucket_name=bucket_name, output_directory=output_directory
-                )
-
-                datasets[key] = dataset_path
-
-=======
-        for dataset in self.datasets:
             if store_datasets:
                 dataset_path = dataset.to_cloud(bucket_name=bucket_name, output_directory=output_directory)
-                datasets.append(dataset_path)
->>>>>>> 867bcf34
+                datasets[key] = dataset_path
             else:
                 datasets[key] = dataset.absolute_path
 
@@ -197,13 +178,9 @@
                     # If the path is not a cloud path or an absolute local path:
                     if not os.path.isabs(dataset["path"]) and not storage.path.is_qualified_cloud_path(dataset["path"]):
                         path = dataset.pop("path")
-<<<<<<< HEAD
                         self.datasets[key] = Dataset(**dataset, path=path, path_from=self)
-=======
-                        self.datasets.append(Dataset(**dataset, path=path, path_from=self))
 
                     # If the path is a cloud path or an absolute local path:
->>>>>>> 867bcf34
                     else:
                         self.datasets[key] = Dataset(**dataset)
 
