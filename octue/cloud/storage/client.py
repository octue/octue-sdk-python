import base64
import logging
from google.cloud import storage
from google.cloud.storage.constants import _DEFAULT_TIMEOUT
from google_crc32c import Checksum

from octue.cloud.credentials import GCPCredentialsManager


logger = logging.getLogger(__name__)

OCTUE_MANAGED_CREDENTIALS = "octue-managed"


class GoogleCloudStorageClient:
    """A client for using Google Cloud Storage.

    :param str project_name:
    :param str|google.auth.credentials.Credentials credentials:
    :return None:
    """

    def __init__(self, project_name, credentials=OCTUE_MANAGED_CREDENTIALS):
        if credentials == OCTUE_MANAGED_CREDENTIALS:
            credentials = GCPCredentialsManager().get_credentials()
        else:
            credentials = credentials

        self.client = storage.Client(project=project_name, credentials=credentials)

    def create_bucket(self, name, location=None, allow_existing=False, timeout=_DEFAULT_TIMEOUT):
        """Create a new bucket. If the bucket already exists, and `allow_existing` is `True`, do nothing; if it is
        `False`, raise an error.

        :param str name:
        :param str|None location: physical region of bucket; e.g. "europe-west6"; defaults to "US"
        :param bool allow_existing:
        :param float timeout:
        :raise google.cloud.exceptions.Conflict:
        :return None:
        """
        if allow_existing:
            if self.client.lookup_bucket(bucket_name=name, timeout=timeout) is not None:
                return

        self.client.create_bucket(bucket_or_name=name, location=location, timeout=timeout)

    def upload_file(self, local_path, bucket_name, path_in_bucket, metadata=None, timeout=_DEFAULT_TIMEOUT):
        """Upload a local file to a Google Cloud bucket at gs://<bucket_name>/<path_in_bucket>.

        :param str local_path:
        :param str bucket_name:
        :param str path_in_bucket:
        :param dict metadata:
        :param float timeout:
        :return None:
        """
        blob = self._blob(bucket_name, path_in_bucket)

        with open(local_path) as f:
            blob.crc32c = self._compute_crc32c_checksum(f.read())

        blob.upload_from_filename(filename=local_path, timeout=timeout)
        self._update_metadata(blob, metadata)
        logger.info("Uploaded %r to Google Cloud at %r.", local_path, blob.public_url)

    def upload_from_string(self, string, bucket_name, path_in_bucket, metadata=None, timeout=_DEFAULT_TIMEOUT):
        """Upload serialised data in string form to a file in a Google Cloud bucket at
        gs://<bucket_name>/<path_in_bucket>.

        :param str string:
        :param str bucket_name:
        :param str path_in_bucket:
        :param dict metadata:
        :param float timeout:
        :return None:
        """
        blob = self._blob(bucket_name, path_in_bucket)
        blob.crc32c = self._compute_crc32c_checksum(string)

        blob.upload_from_string(data=string, timeout=timeout)
        self._update_metadata(blob, metadata)
        logger.info("Uploaded data to Google Cloud at %r.", blob.public_url)

    def download_to_file(self, bucket_name, path_in_bucket, local_path, timeout=_DEFAULT_TIMEOUT):
        """Download a file to a file from a Google Cloud bucket at gs://<bucket_name>/<path_in_bucket>.

        :param str bucket_name:
        :param str path_in_bucket:
        :param str local_path:
        :param float timeout:
        :return None:
        """
        blob = self._blob(bucket_name, path_in_bucket)
        blob.download_to_filename(local_path, timeout=timeout)
        logger.info("Downloaded %r from Google Cloud to %r.", blob.public_url, local_path)

    def download_as_string(self, bucket_name, path_in_bucket, timeout=_DEFAULT_TIMEOUT):
        """Download a file to a string from a Google Cloud bucket at gs://<bucket_name>/<path_in_bucket>.

        :param str bucket_name:
        :param str path_in_bucket:
        :param float timeout:
        :return str:
        """
        blob = self._blob(bucket_name, path_in_bucket)
        data = blob.download_as_bytes(timeout=timeout)
        logger.info("Downloaded %r from Google Cloud to as string.", blob.public_url)
        return data.decode()

    def get_metadata(self, bucket_name, path_in_bucket, timeout=_DEFAULT_TIMEOUT):
        """Get the metadata of the given file in the given bucket.

        :param str bucket_name:
        :param str path_in_bucket:
        :param float timeout:
        :return dict:
        """
        bucket = self.client.get_bucket(bucket_or_name=bucket_name)
<<<<<<< HEAD
        blob = bucket.get_blob(blob_name=self._strip_leading_slash(path_in_bucket), timeout=timeout)
        metadata = blob._properties

        # Get timestamps from blob rather than properties so they are datetime.datetime objects rather than strings.
        metadata["updated"] = blob.updated
        metadata["timeCreated"] = blob.time_created
        metadata["timeDeleted"] = blob.time_deleted
        metadata["customTime"] = blob.custom_time

        # Decode custom metadata from JSON.
        if metadata.get("metadata") is not None:
            metadata["metadata"] = {key: json.loads(value) for key, value in metadata["metadata"].items()}

=======
        metadata = bucket.get_blob(blob_name=self._strip_leading_slash(path_in_bucket), timeout=timeout)._properties
>>>>>>> d8abeebf
        return metadata

    def delete(self, bucket_name, path_in_bucket, timeout=_DEFAULT_TIMEOUT):
        """Delete the given file from the given bucket.

        :param str bucket_name:
        :param str path_in_bucket:
        :param float timeout:
        :return None:
        """
        blob = self._blob(bucket_name, path_in_bucket)
        blob.delete(timeout=timeout)
        logger.info("Deleted %r from Google Cloud.", blob.public_url)

    def scandir(self, bucket_name, directory_path, filter=None, timeout=_DEFAULT_TIMEOUT):
        """Yield the blobs belonging to the given "directory" in the given bucket.

        :param str bucket_name:
        :param str directory_path:
        :param callable filter:
        :param float timeout:
        :yield google.cloud.storage.blob.Blob:
        """
        bucket = self.client.get_bucket(bucket_or_name=bucket_name)
        blobs = bucket.list_blobs(timeout=timeout)
        directory_path = self._strip_leading_slash(directory_path)

        if filter:
            return (blob for blob in blobs if blob.name.startswith(directory_path) and filter(blob))

        return (blob for blob in blobs if blob.name.startswith(directory_path))

    def _strip_leading_slash(self, path):
        """Strip the leading slash from a path.

        :param str path:
        :return str:
        """
        return path.lstrip("/")

    def _blob(self, bucket_name, path_in_bucket):
        """Instantiate a blob for the given bucket at the given path. Note that this is not synced up with Google Cloud.

        :param str bucket_name:
        :param str path_in_bucket:
        :return google.cloud.storage.blob.Blob:
        """
        bucket = self.client.get_bucket(bucket_or_name=bucket_name)
        return bucket.blob(blob_name=self._strip_leading_slash(path_in_bucket))

    def _compute_crc32c_checksum(self, string):
        """Compute the CRC32 checksum of the string.

        :param str string:
        :return str:
        """
        checksum = Checksum(string.encode())
        return base64.b64encode(checksum.digest()).decode("utf-8")

    def _update_metadata(self, blob, metadata):
        """Update the metadata for the given blob. Note that this is synced up with Google Cloud.

        :param google.cloud.storage.blob.Blob blob:
        :param dict metadata:
        :return None:
        """
        if metadata is not None:
<<<<<<< HEAD
            blob.custom_time = metadata.pop("timestamp", None)
            blob.metadata = self._encode_metadata(metadata)
            blob.patch()

    def _encode_metadata(self, metadata):
        """Encode metadata as a dictionary of JSON strings.

        :param dict metadata:
        :return dict:
        """
        if not isinstance(metadata, dict):
            raise TypeError(f"Metadata for Google Cloud storage should be a dictionary; received {metadata!r}")

        return {key: json.dumps(value) for key, value in metadata.items()}
=======
            blob.metadata = metadata
            blob.patch()
>>>>>>> d8abeebf
<|MERGE_RESOLUTION|>--- conflicted
+++ resolved
@@ -117,7 +117,6 @@
         :return dict:
         """
         bucket = self.client.get_bucket(bucket_or_name=bucket_name)
-<<<<<<< HEAD
         blob = bucket.get_blob(blob_name=self._strip_leading_slash(path_in_bucket), timeout=timeout)
         metadata = blob._properties
 
@@ -126,14 +125,6 @@
         metadata["timeCreated"] = blob.time_created
         metadata["timeDeleted"] = blob.time_deleted
         metadata["customTime"] = blob.custom_time
-
-        # Decode custom metadata from JSON.
-        if metadata.get("metadata") is not None:
-            metadata["metadata"] = {key: json.loads(value) for key, value in metadata["metadata"].items()}
-
-=======
-        metadata = bucket.get_blob(blob_name=self._strip_leading_slash(path_in_bucket), timeout=timeout)._properties
->>>>>>> d8abeebf
         return metadata
 
     def delete(self, bucket_name, path_in_bucket, timeout=_DEFAULT_TIMEOUT):
@@ -201,22 +192,6 @@
         :return None:
         """
         if metadata is not None:
-<<<<<<< HEAD
             blob.custom_time = metadata.pop("timestamp", None)
-            blob.metadata = self._encode_metadata(metadata)
-            blob.patch()
-
-    def _encode_metadata(self, metadata):
-        """Encode metadata as a dictionary of JSON strings.
-
-        :param dict metadata:
-        :return dict:
-        """
-        if not isinstance(metadata, dict):
-            raise TypeError(f"Metadata for Google Cloud storage should be a dictionary; received {metadata!r}")
-
-        return {key: json.dumps(value) for key, value in metadata.items()}
-=======
             blob.metadata = metadata
-            blob.patch()
->>>>>>> d8abeebf
+            blob.patch()