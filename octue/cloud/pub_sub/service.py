import concurrent.futures
import copy
import functools
import json
import logging
import uuid

from google.api_core import retry
import google.api_core.exceptions
from google.cloud import pubsub_v1
import jsonschema

from octue.cloud.events import OCTUE_SERVICES_TOPIC_NAME
<<<<<<< HEAD
from octue.cloud.events.attributes import EventAttributes
from octue.cloud.events.extraction import extract_and_convert_attributes
=======
from octue.cloud.events.extraction import extract_and_deserialise_attributes
from octue.cloud.events.utils import make_attributes
>>>>>>> f0b689fb
from octue.cloud.events.validation import raise_if_event_is_invalid
from octue.cloud.pub_sub import Subscription, Topic
from octue.cloud.pub_sub.bigquery import get_events
from octue.cloud.pub_sub.events import GoogleCloudPubSubEventHandler, extract_event
from octue.cloud.pub_sub.logging import GoogleCloudPubSubHandler
from octue.cloud.service_id import (
    convert_service_id_to_pub_sub_form,
    create_sruid,
    get_default_sruid,
    raise_if_revision_not_registered,
    split_service_id,
    validate_sruid,
)
from octue.compatibility import warn_if_incompatible
from octue.definitions import LOCAL_SDK_VERSION
import octue.exceptions
from octue.utils.dictionaries import make_minimal_dictionary
from octue.utils.encoders import OctueJSONEncoder
from octue.utils.exceptions import convert_exception_to_primitives
from octue.utils.threads import RepeatingTimer

logger = logging.getLogger(__name__)


ANSWERS_NAMESPACE = "answers"

# Switch message batching off by setting `max_messages` to 1. This minimises latency and is recommended for
# microservices publishing single messages in a request-response sequence.
BATCH_SETTINGS = pubsub_v1.types.BatchSettings(max_bytes=10 * 1000 * 1000, max_latency=0.01, max_messages=1)

PARENT_SENDER_TYPE = "PARENT"
CHILD_SENDER_TYPE = "CHILD"


class Service:
    """An Octue service that can be used as a data service or digital twin in one of two modes:

    - As a child accepting questions (input values and manifests) from parents, running them through its app, and
      responding with an answer
    - As a parent asking questions to children in the above mode

    Services communicate entirely via Google Pub/Sub and can ask and/or respond to questions from any other service that
    has a corresponding topic on Google Pub/Sub.

    :param octue.resources.service_backends.ServiceBackend backend: the object representing the type of backend the service uses
    :param str|None service_id: a unique ID to give to the service (any string); a UUID is generated if none is given
    :param callable|None run_function: the function the service should run when it is called
    :param iter(dict)|None service_registries: the names and endpoints of the registries used to resolve service revisions when asking questions; these should be in priority order (highest priority first)
    :return None:
    """

    def __init__(self, backend, service_id=None, run_function=None, service_registries=None):
        if service_id is None:
            self.id = create_sruid()

        # Raise an error if the service ID is some kind of falsey object that isn't `None`.
        elif not service_id:
            raise ValueError(f"`service_id` should be `None` or a non-falsey value; received {service_id!r} instead.")

        else:
            validate_sruid(service_id)
            self.id = service_id

        self.backend = backend
        self.run_function = run_function
        self.service_registries = service_registries

        self._pub_sub_id = convert_service_id_to_pub_sub_form(self.id)
        self._event_handler = None

    def __repr__(self):
        """Represent the service as a string.

        :return str: the service represented as a string
        """
        return f"<{type(self).__name__}({self.id!r})>"

    @functools.cached_property
    def publisher(self):
        """Get or instantiate the publisher client for the service. No publisher is instantiated until this property is
        called for the first time. This allows checking for the `GOOGLE_APPLICATION_CREDENTIALS` environment variable to
        be put off until it's needed.

        :return google.cloud.pubsub_v1.PublisherClient:
        """
        return pubsub_v1.PublisherClient(
            batch_settings=BATCH_SETTINGS,
            publisher_options=pubsub_v1.types.PublisherOptions(enable_message_ordering=True),
        )

    @functools.cached_property
    def services_topic(self):
        """Get the Octue services topic that all events in the project are published to. No topic is instantiated until
        this property is called for the first time. This allows checking for the `GOOGLE_APPLICATION_CREDENTIALS`
        environment variable to be put off until it's needed.

        :raise octue.exceptions.ServiceNotFound: if the topic doesn't exist in the project
        :return octue.cloud.pub_sub.topic.Topic: the Octue services topic for the project
        """
        topic = Topic(name=OCTUE_SERVICES_TOPIC_NAME, project_name=self.backend.project_name)

        if not topic.exists():
            raise octue.exceptions.ServiceNotFound(
                f"The {topic!r} topic cannot be found. Check that it's been created for this service network."
            )

        return topic

    @property
    def received_events(self):
        """Get the events received from a child service while running the `wait_for_answer` method. If the
        `wait_for_answer` method hasn't been run, `None` is returned. If an empty list is returned, no events have been
        received.

        :return list(dict)|None:
        """
        if self._event_handler:
            return self._event_handler.handled_events
        return None

    def serve(self, timeout=None, delete_topic_and_subscription_on_exit=False, allow_existing=False, detach=False):
        """Start the service as a child, waiting to accept questions from any other Octue service using Google Pub/Sub
        on the same Google Cloud project. Questions are accepted, processed, and answered asynchronously.

        :param float|None timeout: time in seconds after which to shut down the child
        :param bool delete_topic_and_subscription_on_exit: if `True`, delete the child's topic and subscription on exiting serving mode
        :param bool allow_existing: if `True`, allow starting a service for which the topic and/or subscription already exists (indicating an existing service) - this connects this service to the existing service's topic and subscription
        :param bool detach: if `True`, detach from the subscription future. The future and subscriber are returned so can still be cancelled and closed manually. Note that the topic and subscription are not automatically deleted on exit if this option is chosen.
        :return (google.cloud.pubsub_v1.subscriber.futures.StreamingPullFuture, google.cloud.pubsub_v1.SubscriberClient):
        """
        logger.info("Starting %r.", self)

        subscription = Subscription(
            name=self._pub_sub_id,
            topic=self.services_topic,
            filter=f'attributes.recipient = "{self.id}" AND attributes.sender_type = "{PARENT_SENDER_TYPE}"',
            expiration_time=None,
        )

        try:
            subscription.create(allow_existing=allow_existing)
        except google.api_core.exceptions.AlreadyExists:
            raise octue.exceptions.ServiceAlreadyExists(f"A service with the ID {self.id!r} already exists.")

        subscriber = pubsub_v1.SubscriberClient()

        try:
            future = subscriber.subscribe(subscription=subscription.path, callback=self.answer)

            logger.info(
                "You can now ask this service questions at %r using the `octue.resources.Child` class.",
                self.id,
            )

            # If not detaching, keep answering questions until the subscriber times out (or forever if there's no
            # timeout).
            if not detach:
                try:
                    future.result(timeout=timeout)
                except (TimeoutError, concurrent.futures.TimeoutError, KeyboardInterrupt):
                    future.cancel()

        finally:
            # If not detaching, delete the topic and subscription deletion if required and close the subscriber.
            if not detach:
                if delete_topic_and_subscription_on_exit:
                    try:
                        if subscription.creation_triggered_locally:
                            subscription.delete()

                    except Exception:
                        logger.error("Deletion of %r failed.", subscription)

                subscriber.close()

        return future, subscriber

    def answer(self, question, heartbeat_interval=120, timeout=30):
        """Answer a question from a parent - i.e. run the child's app on the given data and return the output values.
        Answers conform to the output values and output manifest schemas specified in the child's Twine file.

        :param dict|google.cloud.pubsub_v1.subscriber.message.Message question:
        :param int|float heartbeat_interval: the time interval, in seconds, at which to send heartbeats
        :param float|None timeout: time in seconds to keep retrying sending of the answer once it has been calculated
        :raise Exception: if any exception arises during running analysis and sending its results
        :return dict: the result event
        """
        try:
            question, question_attributes = self._parse_question(question)
        except jsonschema.ValidationError:
            return

        heartbeater = None
        response_attributes = question_attributes.make_response_attributes()

        try:
            self._send_delivery_acknowledgment(response_attributes)

            heartbeater = RepeatingTimer(
                interval=heartbeat_interval,
                function=self._send_heartbeat,
                kwargs={"attributes": response_attributes},
            )

            heartbeater.daemon = True
            heartbeater.start()

            if question_attributes.forward_logs:
                analysis_log_handler = GoogleCloudPubSubHandler(
                    event_emitter=self._emit_event,
                    attributes=response_attributes,
                )
            else:
                analysis_log_handler = None

            handle_monitor_message = functools.partial(self._send_monitor_message, attributes=response_attributes)

            analysis = self.run_function(
                analysis_id=question_attributes.question_uuid,
                input_values=question.get("input_values"),
                input_manifest=question.get("input_manifest"),
                children=question.get("children"),
                analysis_log_handler=analysis_log_handler,
                handle_monitor_message=handle_monitor_message,
                save_diagnostics=question_attributes.save_diagnostics,
                originator_question_uuid=question_attributes.originator_question_uuid,
                originator=question_attributes.originator,
            )

            result = make_minimal_dictionary(kind="result", output_values=analysis.output_values)

            if analysis.output_manifest is not None:
                result["output_manifest"] = analysis.output_manifest.to_primitive()

            self._emit_event(event=result, attributes=response_attributes, timeout=timeout)
            heartbeater.cancel()
<<<<<<< HEAD
            logger.info("%r answered question %r.", self, question_attributes.question_uuid)
=======
            logger.info("%r answered question %r.", self, question_uuid)
            return result
>>>>>>> f0b689fb

        except BaseException as error:  # noqa
            if heartbeater is not None:
                heartbeater.cancel()

            warn_if_incompatible(
                child_sdk_version=LOCAL_SDK_VERSION,
                parent_sdk_version=question_attributes.sender_sdk_version,
            )

            self.send_exception(attributes=response_attributes, timeout=timeout)
            raise error

    def ask(
        self,
        service_id,
        input_values=None,
        input_manifest=None,
        children=None,
        subscribe_to_logs=True,
        allow_local_files=False,
        save_diagnostics="SAVE_DIAGNOSTICS_ON_CRASH",  # This is repeated as a string here to avoid a circular import.
        question_uuid=None,
        parent_question_uuid=None,
        originator_question_uuid=None,
        originator=None,
        push_endpoint=None,
        asynchronous=False,
        retry_count=0,
        cpus=None,
        memory=None,
        ephemeral_storage=None,
        timeout=86400,
    ):
        """Ask a child a question (i.e. send it input values for it to analyse and produce output values for) and return
        a subscription to receive its answer on. The input values and manifest must conform to the schemas in the
        child's Twine file.

        :param str service_id: the ID of the child to ask the question to
        :param any|None input_values: any input values for the question
        :param octue.resources.manifest.Manifest|None input_manifest: an input manifest of any datasets needed for the question
        :param list(dict)|None children: a list of children for the child to use instead of its default children (if it uses children). These should be in the same format as in an app's app configuration file and have the same keys.
        :param bool subscribe_to_logs: if `True`, subscribe to the child's logs and handle them with the local log handlers
        :param bool allow_local_files: if `True`, allow the input manifest to contain references to local files - this should only be set to `True` if the child will be able to access these local files
        :param str save_diagnostics: must be one of {"SAVE_DIAGNOSTICS_OFF", "SAVE_DIAGNOSTICS_ON_CRASH", "SAVE_DIAGNOSTICS_ON"}; if turned on, allow the input values and manifest (and its datasets) to be saved by the child either all the time or just if it fails while processing them
        :param str|None question_uuid: the UUID to use for the question; if `None`, a UUID is generated
        :param str|None parent_question_uuid: the UUID of the question that triggered this question; this should be `None` if this is the first question in a question tree
        :param str|None originator_question_uuid: the UUID of the question that triggered all ancestor questions of this question; if `None`, this question is assumed to be the originator question
        :param str|None originator: the SRUID of the service revision that triggered all ancestor questions of this question; if `None`, this service revision is assumed to the the originator
        :param str|None push_endpoint: if answers to the question should be pushed to an endpoint, provide its URL here (the returned subscription will be a push subscription); if not, leave this as `None`
        :param bool asynchronous: if `True` and not using a push endpoint, don't create an answer subscription
        :param int retry_count: the retry count of the question (this is zero if it's the first attempt at the question)
        :param int|None cpus: the number of CPUs to request for the question; defaults to the number set by the child service
        :param str|None memory: the amount of memory to request for the question e.g. "256Mi" or "1Gi"; defaults to the amount set by the child service
        :param str|None ephemeral_storage: the amount of ephemeral storage to request for the question e.g. "256Mi" or "1Gi"; defaults to the amount set by the child service
        :param float|None timeout: time in seconds to keep retrying sending the question
        :return (octue.cloud.pub_sub.subscription.Subscription|None, str): the answer subscription (if the question is synchronous or a push endpoint was used) and question UUID
        """
        service_namespace, service_name, service_revision_tag = split_service_id(service_id)

        # If using a service registry, check that the service revision is registered, or get the default service
        # revision if no revision tag is provided.
        if self.service_registries:
            if service_revision_tag:
                raise_if_revision_not_registered(sruid=service_id, service_registries=self.service_registries)
            else:
                service_id = get_default_sruid(
                    namespace=service_namespace,
                    name=service_name,
                    service_registries=self.service_registries,
                )

        elif not service_revision_tag:
            raise octue.exceptions.InvalidServiceID(
                f"A service revision tag for {service_id!r} must be provided if service registries aren't being used."
            )

        if not allow_local_files:
            if (input_manifest is not None) and (not input_manifest.all_datasets_are_in_cloud):
                raise octue.exceptions.FileLocationError(
                    "All datasets of the input manifest and all files of the datasets must be uploaded to the cloud "
                    "before asking a service to perform an analysis upon them. The manifest must then be updated with "
                    "the new cloud locations."
                )

        question_uuid = question_uuid or str(uuid.uuid4())

        # If the originator question UUID isn't provided, assume that this question is the originator question.
        originator_question_uuid = originator_question_uuid or question_uuid

        # If the originator isn't provided, assume that this service revision is the originator.
        originator = originator or self.id

        if asynchronous and not push_endpoint:
            answer_subscription = None
        else:
            answer_subscription = Subscription(
                name=".".join((self._pub_sub_id, ANSWERS_NAMESPACE, question_uuid)),
                topic=self.services_topic,
                filter=(
                    f'attributes.recipient = "{self.id}" '
                    f'AND attributes.question_uuid = "{question_uuid}" '
                    f'AND attributes.sender_type = "{CHILD_SENDER_TYPE}"'
                ),
                push_endpoint=push_endpoint,
            )

            if retry_count > 0:
                allow_existing = True
            else:
                allow_existing = False

            answer_subscription.create(allow_existing=allow_existing)

        self._send_question(
            input_values=input_values,
            input_manifest=input_manifest,
            children=children,
            forward_logs=subscribe_to_logs,
            save_diagnostics=save_diagnostics,
            question_uuid=question_uuid,
            parent_question_uuid=parent_question_uuid,
            originator_question_uuid=originator_question_uuid,
            originator=originator,
            recipient=service_id,
            cpus=cpus,
            memory=memory,
            ephemeral_storage=ephemeral_storage,
            retry_count=retry_count,
        )

        return answer_subscription, question_uuid

    def wait_for_answer(
        self,
        subscription,
        handle_monitor_message=None,
        record_events=True,
        timeout=60,
        maximum_heartbeat_interval=300,
    ):
        """Wait for an answer to a question on the given subscription, deleting the subscription and its topic once
        the answer is received.

        :param octue.cloud.pub_sub.subscription.Subscription subscription: the subscription for the question's answer
        :param callable|None handle_monitor_message: a function to handle monitor messages (e.g. send them to an endpoint for plotting or displaying) - this function should take a single JSON-compatible python primitive as an argument (note that this could be an array or object)
        :param bool record_events: if `True`, record messages received from the child in the `received_events` attribute
        :param float|None timeout: how long in seconds to wait for an answer before raising a `TimeoutError`
        :param float|int maximum_heartbeat_interval: the maximum amount of time (in seconds) allowed between child heartbeats before an error is raised
        :raise TimeoutError: if the timeout is exceeded
        :return dict: dictionary containing the keys "output_values" and "output_manifest"
        """
        if subscription.is_push_subscription:
            raise octue.exceptions.NotAPullSubscription(
                f"{subscription.path!r} is a push subscription so it cannot be waited on for an answer. Please check "
                f"its push endpoint at {subscription.push_endpoint!r}."
            )

        self._event_handler = GoogleCloudPubSubEventHandler(
            subscription=subscription,
            handle_monitor_message=handle_monitor_message,
            record_events=record_events,
        )

        try:
            return self._event_handler.handle_events(
                timeout=timeout,
                maximum_heartbeat_interval=maximum_heartbeat_interval,
            )

        finally:
            subscription.delete()

    def cancel(self, question_uuid, event_store_table_id, timeout=30):
        """Request cancellation of a running question.

        :param str question_uuid: the question UUID of the question to cancel
        :param str event_store_table_id: the full ID of the Google BigQuery table used as the event store e.g. "your-project.your-dataset.your-table"
        :param float timeout: time to wait for the cancellation to send before raising a timeout error [s]
        :raise ValueError: if no question or more than one question is found for the given question UUID
        :return None:
        """
        questions = get_events(table_id=event_store_table_id, question_uuid=question_uuid, kinds=["question"])

        if len(questions) == 0:
            raise ValueError(f"No question found with question UUID {question_uuid!r}.")

        if len(questions) > 1:
            raise ValueError(f"Multiple questions found with same question UUID {question_uuid!r}.")

        question_finished = get_events(
            table_id=event_store_table_id,
            question_uuid=question_uuid,
            kinds=["result", "exception"],
        )

        if question_finished:
            logger.warning("Cannot cancel question %r - it has already finished.", question_uuid)

        question_attributes = EventAttributes(**questions[0]["attributes"])
        self._emit_event({"kind": "cancellation"}, attributes=question_attributes, timeout=timeout)
        logger.info("Cancellation of question %r requested.", question_uuid)

    def send_exception(self, attributes, timeout=30):
        """Serialise and send the exception being handled to the parent.

        :param octue.cloud.events.attributes.EventAttributes attributes:
        :param float|None timeout: time in seconds to keep retrying sending of the exception
        :return None:
        """
        exception = convert_exception_to_primitives()
        exception_message = f"Error in {self!r}: {exception['message']}"

        self._emit_event(
            {
                "kind": "exception",
                "exception_type": exception["type"],
                "exception_message": exception_message,
                "exception_traceback": exception["traceback"],
            },
            attributes=attributes,
            timeout=timeout,
        )

    def _emit_event(self, event, attributes, wait=True, timeout=30):
        """Emit a JSON-serialised event as a Pub/Sub message to the services topic with optional message attributes.
        Extra attributes can be added to an event via the `attributes` argument but the following attributes are always
        included:
        - `uuid` (event UUID)
        - `question_uuid`
        - `parent_question_uuid`
        - `originator_question_uuid`
        - `parent`
        - `originator`
        - `sender`
        - `sender_sdk_version`
        - `recipient`
        - `retry_count`
        - `datetime`

        :param octue.cloud.events.attributes.EventAttributes attributes:
        :param bool wait: if `True`, wait for the result of the publishing future before continuing execution (this is important if the python process ends promptly after the event is emitted instead of being part of a prolonged stream as the publishing may not complete and the event won't actually be emitted)
        :param int|float timeout: the timeout for sending the event in seconds
        :return google.cloud.pubsub_v1.publisher.futures.Future:
        """
        future = self.publisher.publish(
            topic=self.services_topic.path,
            data=json.dumps(event, cls=OctueJSONEncoder).encode(),
            ordering_key=attributes.question_uuid,
            retry=retry.Retry(deadline=timeout),
            **attributes.to_serialised_attributes(),
        )

        if wait:
            future.result()

        return future

    def _send_question(
        self,
        input_values,
        input_manifest,
        children,
        forward_logs,
        save_diagnostics,
        question_uuid,
        parent_question_uuid,
        originator_question_uuid,
        originator,
        recipient,
        retry_count,
        cpus,
        memory,
        ephemeral_storage,
        timeout=30,
    ):
        """Send a question to a child service.

        :param any|None input_values: any input values for the question
        :param octue.resources.manifest.Manifest|None input_manifest: an input manifest of any datasets needed for the question
        :param list(dict)|None children: a list of children for the child to use instead of its default children (if it uses children). These should be in the same format as in an app's app configuration file and have the same keys.
        :param bool forward_logs: whether to request the child to forward its logs
        :param str save_diagnostics: must be one of {"SAVE_DIAGNOSTICS_OFF", "SAVE_DIAGNOSTICS_ON_CRASH", "SAVE_DIAGNOSTICS_ON"}; if turned on, allow the input values and manifest (and its datasets) to be saved by the child either all the time or just if it fails while processing them
        :param str question_uuid: the UUID of the question being sent
        :param str|None parent_question_uuid: the UUID of the question that triggered this question
        :param str|None originator_question_uuid: the UUID of the question that triggered all ancestor questions of this question
        :param str originator: the SRUID of the service revision that triggered all ancestor questions of this question
        :param str recipient: the SRUID of the child the question is intended for
        :param int retry_count: the retry count of the question (this is zero if it's the first attempt at the question)
        :param float timeout: time in seconds after which to give up sending
        :return None:
        """
        question = make_minimal_dictionary(kind="question", input_values=input_values, children=children)

        if input_manifest is not None:
            input_manifest.use_signed_urls_for_datasets()
            question["input_manifest"] = input_manifest.to_primitive()

        question_attributes = EventAttributes(
            question_uuid=question_uuid,
            parent_question_uuid=parent_question_uuid,
            originator_question_uuid=originator_question_uuid,
            parent=self.id,
            originator=originator,
            sender=self.id,
            sender_type=PARENT_SENDER_TYPE,
            recipient=recipient,
            retry_count=retry_count,
            forward_logs=forward_logs,
            save_diagnostics=save_diagnostics,
            cpus=cpus,
            memory=memory,
            ephemeral_storage=ephemeral_storage,
        )

        self._emit_event(event=question, attributes=question_attributes, timeout=timeout)
        logger.info("%r asked a question %r to service %r.", self, question_uuid, recipient)

    def _send_delivery_acknowledgment(self, attributes, timeout=30):
        """Send an acknowledgement of question receipt to the parent.

        :param octue.cloud.events.attributes.EventAttributes attributes:
        :param float timeout: time in seconds after which to give up sending
        :return None:
        """
        self._emit_event({"kind": "delivery_acknowledgement"}, attributes=attributes, timeout=timeout, wait=False)
        logger.info("%r acknowledged receipt of question %r.", self, attributes.question_uuid)

    def _send_heartbeat(self, attributes, timeout=30):
        """Send a heartbeat to the parent, indicating that the service is alive.

<<<<<<< HEAD
        :param octue.cloud.events.attributes.EventAttributes attributes:
=======
        :param str question_uuid: the UUID of the question this event relates to
        :param str|None parent_question_uuid: the UUID of the question that triggered this question
        :param str|None originator_question_uuid: the UUID of the question that triggered all ancestor questions of this question
        :param str parent: the SRUID of the parent that asked the question this event is related to
        :param str originator: the SRUID of the service revision that triggered all ancestor questions of this question
        :param int retry_count: the retry count of the question (this is zero if it's the first attempt at the question)
>>>>>>> f0b689fb
        :param float timeout: time in seconds after which to give up sending
        :return None:
        """
        self._emit_event({"kind": "heartbeat"}, attributes=attributes, timeout=timeout, wait=False)
        logger.debug("Heartbeat sent by %r.", self)

    def _send_monitor_message(self, data, attributes, timeout=30):
        """Send a monitor message to the parent.

        :param any data: the data to send as a monitor message
        :param octue.cloud.events.attributes.EventAttributes attributes:
        :param float timeout: time in seconds to retry sending the message
        :return None:
        """
        self._emit_event({"kind": "monitor_message", "data": data}, attributes=attributes, timeout=timeout, wait=False)
        logger.debug("Monitor message sent by %r.", self)

    def _parse_question(self, question):
        """Parse a question in dictionary format or direct Google Pub/Sub format.

        :param dict|google.cloud.pubsub_v1.subscriber.message.Message question: the question to parse in dictionary format or direct Google Pub/Sub format
        :return (dict, octue.cloud.events.attributes.EventAttributes): the question's event and its attributes
        """
        logger.info("%r received a question.", self)

        # Acknowledge the question if it's directly from Pub/Sub.
        if hasattr(question, "ack"):
            question.ack()
            logger.info("Question acknowledged on Pub/Sub.")

        event = extract_event(question)
        attributes = extract_and_deserialise_attributes(question)
        logger.info("Extracted question event and attributes.")

        raise_if_event_is_invalid(
            event=copy.deepcopy(event),
            attributes=attributes,
            recipient=self.id,
            # Don't assume the presence of specific attributes before validation.
            parent_sdk_version=attributes.get("sender_sdk_version"),
            child_sdk_version=LOCAL_SDK_VERSION,
        )

        logger.info("%r parsed question %r successfully.", self, attributes["question_uuid"])
        attributes = EventAttributes(**attributes)

        if attributes.retry_count > 0:
            logger.warning("This is retry %d for question %r.", attributes.retry_count, attributes.question_uuid)

        return event, attributes<|MERGE_RESOLUTION|>--- conflicted
+++ resolved
@@ -11,13 +11,8 @@
 import jsonschema
 
 from octue.cloud.events import OCTUE_SERVICES_TOPIC_NAME
-<<<<<<< HEAD
 from octue.cloud.events.attributes import EventAttributes
-from octue.cloud.events.extraction import extract_and_convert_attributes
-=======
 from octue.cloud.events.extraction import extract_and_deserialise_attributes
-from octue.cloud.events.utils import make_attributes
->>>>>>> f0b689fb
 from octue.cloud.events.validation import raise_if_event_is_invalid
 from octue.cloud.pub_sub import Subscription, Topic
 from octue.cloud.pub_sub.bigquery import get_events
@@ -254,12 +249,8 @@
 
             self._emit_event(event=result, attributes=response_attributes, timeout=timeout)
             heartbeater.cancel()
-<<<<<<< HEAD
             logger.info("%r answered question %r.", self, question_attributes.question_uuid)
-=======
-            logger.info("%r answered question %r.", self, question_uuid)
             return result
->>>>>>> f0b689fb
 
         except BaseException as error:  # noqa
             if heartbeater is not None:
@@ -591,16 +582,7 @@
     def _send_heartbeat(self, attributes, timeout=30):
         """Send a heartbeat to the parent, indicating that the service is alive.
 
-<<<<<<< HEAD
         :param octue.cloud.events.attributes.EventAttributes attributes:
-=======
-        :param str question_uuid: the UUID of the question this event relates to
-        :param str|None parent_question_uuid: the UUID of the question that triggered this question
-        :param str|None originator_question_uuid: the UUID of the question that triggered all ancestor questions of this question
-        :param str parent: the SRUID of the parent that asked the question this event is related to
-        :param str originator: the SRUID of the service revision that triggered all ancestor questions of this question
-        :param int retry_count: the retry count of the question (this is zero if it's the first attempt at the question)
->>>>>>> f0b689fb
         :param float timeout: time in seconds after which to give up sending
         :return None:
         """
