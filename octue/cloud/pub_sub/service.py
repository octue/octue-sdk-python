import base64
import concurrent.futures
import datetime
import functools
import json
import logging
import uuid

<<<<<<< HEAD
import google.api_core.exceptions
import packaging.version
=======
>>>>>>> b1d04e71
import pkg_resources
from google import auth
from google.api_core import retry
from google.cloud import pubsub_v1

import octue.exceptions
from octue.cloud.pub_sub import Subscription, Topic
from octue.cloud.pub_sub.logging import GooglePubSubHandler
from octue.cloud.pub_sub.message_handler import OrderedMessageHandler
from octue.compatibility import warn_if_incompatible
from octue.mixins import CoolNameable
from octue.utils.encoders import OctueJSONEncoder
from octue.utils.exceptions import convert_exception_to_primitives
from octue.utils.objects import get_nested_attribute
from octue.utils.threads import RepeatingTimer


logger = logging.getLogger(__name__)

OCTUE_NAMESPACE = "octue.services"
ANSWERS_NAMESPACE = "answers"

# Switch message batching off by setting `max_messages` to 1. This minimises latency and is recommended for
# microservices publishing single messages in a request-response sequence.
BATCH_SETTINGS = pubsub_v1.types.BatchSettings(max_bytes=10 * 1000 * 1000, max_latency=0.01, max_messages=1)


class Service(CoolNameable):
    """An Octue service that can be used as a data service or digital twin in one of two modes:

    - As a child accepting questions (input values and manifests) from parents, running them through its app, and
      responding with an answer
    - As a parent asking questions to children in the above mode

    Services communicate entirely via Google Pub/Sub and can ask and/or respond to questions from any other service that
    has a corresponding topic on Google Pub/Sub.

    :param octue.resources.service_backends.ServiceBackend backend: the object representing the type of backend the service uses
    :param str|None service_id: a unique ID to give to the service (any string); a UUID is generated if none is given
    :param callable|None run_function: the function the service should run when it is called
    :return None:
    """

    def __init__(self, backend, service_id=None, run_function=None, *args, **kwargs):
        if service_id is None:
            self.id = f"{OCTUE_NAMESPACE}.{str(uuid.uuid4())}"
        elif not service_id:
            raise ValueError(f"service_id should be None or a non-falsey value; received {service_id!r} instead.")
        else:
            if service_id.startswith(OCTUE_NAMESPACE):
                self.id = service_id
            else:
                self.id = f"{OCTUE_NAMESPACE}.{service_id}"

            self.name = kwargs.get("name") or self.id
            self.id = self._clean_service_id(self.id)

        self.backend = backend
        self.run_function = run_function
        self._local_sdk_version = pkg_resources.get_distribution("octue").version
        self._record_sent_messages = False
        self._sent_messages = []
        self._publisher = None
        self._credentials = None
        super().__init__(*args, **kwargs)

    def __repr__(self):
        return f"<{type(self).__name__}({self.name!r})>"

    @property
    def publisher(self):
        """Get or instantiate the publisher client for the service. No publisher is instantiated until this property is
        called for the first time. This allows checking for the `GOOGLE_APPLICATION_CREDENTIALS` environment variable to
        be put off until it's needed.

        :return google.cloud.pubsub_v1.PublisherClient:
        """
        if not self._publisher:
            self._publisher = pubsub_v1.PublisherClient(credentials=self.credentials, batch_settings=BATCH_SETTINGS)

        return self._publisher

    @property
    def credentials(self):
        """Get or instantiate the Google Cloud credentials for the service. No credentials are instantiated until this
        property is called for the first time. This allows checking for the `GOOGLE_APPLICATION_CREDENTIALS` environment
        variable to be put off until it's needed.

        :return google.auth.credentials.Credentials:
        """
        if not self._credentials:
            self._credentials = auth.default()[0]

        return self._credentials

    def serve(self, timeout=None, delete_topic_and_subscription_on_exit=False):
        """Start the service as a child, waiting to accept questions from any other Octue service using Google Pub/Sub
        on the same Google Cloud project. Questions are accepted, processed, and answered asynchronously.

        :param bool delete_topic_and_subscription_on_exit: if `True`, delete the child's topic and subscription on exiting serving mode
        :param float|None timeout: time in seconds after which to shut down the child
        :return None:
        """
        logger.info("Starting %r.", self)

        topic = Topic(name=self.id, namespace=OCTUE_NAMESPACE, service=self)
        subscriber = pubsub_v1.SubscriberClient(credentials=self.credentials)

        subscription = Subscription(
            name=self.id,
            topic=topic,
            namespace=OCTUE_NAMESPACE,
            project_name=self.backend.project_name,
            subscriber=subscriber,
            expiration_time=None,
        )

        try:
            topic.create(allow_existing=False)
            subscription.create(allow_existing=False)

            future = subscriber.subscribe(subscription=subscription.path, callback=self.answer)
            logger.debug("%r is waiting for questions.", self)

            try:
                future.result(timeout=timeout)
            except (TimeoutError, concurrent.futures.TimeoutError, KeyboardInterrupt):
                future.cancel()

        except google.api_core.exceptions.AlreadyExists:
            raise octue.exceptions.ServiceAlreadyExists(f"A service with the ID {self.id!r} already exists.")

        finally:
            if delete_topic_and_subscription_on_exit:
                try:
                    if subscription.creation_triggered_locally:
                        subscription.delete()

                    if topic.creation_triggered_locally:
                        topic.delete()

                except Exception:
                    logger.error("Deletion of topic and/or subscription %r failed.", topic.name)

            subscriber.close()

    def answer(self, question, answer_topic=None, heartbeat_interval=120, timeout=30):
        """Answer a question from a parent - i.e. run the child's app on the given data and return the output values.
        Answers conform to the output values and output manifest schemas specified in the child's Twine file.

        :param dict|Message question:
        :param octue.cloud.pub_sub.topic.Topic|None answer_topic: provide if messages need to be sent to the parent from outside the `Service` instance (e.g. in octue.cloud.deployment.google.cloud_run.flask_app)
        :param int|float heartbeat_interval: the time interval, in seconds, at which to send heartbeats
        :param float|None timeout: time in seconds to keep retrying sending of the answer once it has been calculated
        :raise Exception: if any exception arises during running analysis and sending its results
        :return None:
        """
        (
            data,
            question_uuid,
            forward_logs,
            parent_sdk_version,
            allow_save_diagnostics_data_on_crash,
        ) = self._parse_question(question)

        # Record messages sent to child for potential diagnostics.
        if allow_save_diagnostics_data_on_crash:
            self._record_sent_messages = True
        else:
            self._record_sent_messages = False

        topic = answer_topic or self.instantiate_answer_topic(question_uuid)
        self._send_delivery_acknowledgment(topic)

        heartbeater = RepeatingTimer(
            interval=heartbeat_interval,
            function=self._send_heartbeat,
            kwargs={"topic": topic},
        )

        heartbeater.daemon = True
        heartbeater.start()

        try:
            if forward_logs:
                analysis_log_handler = GooglePubSubHandler(
                    message_sender=self._send_message,
                    topic=topic,
                    analysis_id=question_uuid,
                )
            else:
                analysis_log_handler = None

            analysis = self.run_function(
                analysis_id=question_uuid,
                input_values=data["input_values"],
                input_manifest=data["input_manifest"],
                analysis_log_handler=analysis_log_handler,
                handle_monitor_message=functools.partial(self._send_monitor_message, topic=topic),
                allow_save_diagnostics_data_on_crash=allow_save_diagnostics_data_on_crash,
                sent_messages=self._sent_messages,
            )

            if analysis.output_manifest is None:
                serialised_output_manifest = None
            else:
                serialised_output_manifest = analysis.output_manifest.serialise()

            self._send_message(
                {
                    "type": "result",
                    "output_values": analysis.output_values,
                    "output_manifest": serialised_output_manifest,
                    "message_number": topic.messages_published,
                },
                topic=topic,
                timeout=timeout,
            )

            heartbeater.cancel()
            logger.info("%r answered question %r.", self, question_uuid)

        except BaseException as error:  # noqa
            heartbeater.cancel()
            warn_if_incompatible(child_sdk_version=self._local_sdk_version, parent_sdk_version=parent_sdk_version)
            self.send_exception(topic, timeout)
            raise error

    def ask(
        self,
        service_id,
        input_values=None,
        input_manifest=None,
        subscribe_to_logs=True,
        allow_local_files=False,
        allow_save_diagnostics_data_on_crash=True,
        question_uuid=None,
        push_endpoint=None,
        timeout=86400,
    ):
        """Ask a child a question (i.e. send it input values for it to analyse and produce output values for) and return
        a subscription to receive its answer on. The input values and manifest must conform to the schemas in the
        child's Twine file.

        :param str service_id: the ID of the child to ask the question to
        :param any|None input_values: any input values for the question
        :param octue.resources.manifest.Manifest|None input_manifest: an input manifest of any datasets needed for the question
        :param bool subscribe_to_logs: if `True`, subscribe to the child's logs and handle them with the local log handlers
        :param bool allow_local_files: if `True`, allow the input manifest to contain references to local files - this should only be set to `True` if the child will be able to access these local files
        :param bool allow_save_diagnostics_data_on_crash: if `True`, allow the input values and manifest (and its datasets) to be saved by the child if it fails while processing them
        :param str|None question_uuid: the UUID to use for the question if a specific one is needed; a UUID is generated if not
        :param str|None push_endpoint: if answers to the question should be pushed to an endpoint, provide its URL here; if they should be pulled, leave this as `None`
        :param float|None timeout: time in seconds to keep retrying sending the question
        :return (octue.cloud.pub_sub.subscription.Subscription, str): the answer subscription and question UUID
        """
        if not allow_local_files:
            if (input_manifest is not None) and (not input_manifest.all_datasets_are_in_cloud):
                raise octue.exceptions.FileLocationError(
                    "All datasets of the input manifest and all files of the datasets must be uploaded to the cloud "
                    "before asking a service to perform an analysis upon them. The manifest must then be updated with "
                    "the new cloud locations."
                )

        unlinted_service_id = service_id
        service_id = self._clean_service_id(service_id)
        question_topic = Topic(name=service_id, namespace=OCTUE_NAMESPACE, service=self)

        if not question_topic.exists(timeout=timeout):
            raise octue.exceptions.ServiceNotFound(f"Service with ID {unlinted_service_id!r} cannot be found.")

        question_uuid = question_uuid or str(uuid.uuid4())

        answer_topic = self.instantiate_answer_topic(question_uuid, service_id)
        answer_topic.create(allow_existing=False)

        answer_subscription = Subscription(
            name=answer_topic.name,
            topic=answer_topic,
            namespace=OCTUE_NAMESPACE,
            project_name=self.backend.project_name,
            subscriber=pubsub_v1.SubscriberClient(credentials=self.credentials),
            push_endpoint=push_endpoint,
        )
        answer_subscription.create(allow_existing=False)

        serialised_input_manifest = None

        if input_manifest is not None:
            input_manifest.use_signed_urls_for_datasets()
            serialised_input_manifest = input_manifest.serialise()

        self._send_message(
            {"input_values": input_values, "input_manifest": serialised_input_manifest},
            topic=question_topic,
            question_uuid=question_uuid,
            forward_logs=subscribe_to_logs,
            allow_save_diagnostics_data_on_crash=allow_save_diagnostics_data_on_crash,
        )

        logger.info("%r asked a question %r to service %r.", self, question_uuid, unlinted_service_id)
        return answer_subscription, question_uuid

    def wait_for_answer(
        self,
        subscription,
        handle_monitor_message=None,
        record_messages_to=None,
        service_name="REMOTE",
        timeout=60,
        delivery_acknowledgement_timeout=120,
        maximum_heartbeat_interval=300,
    ):
        """Wait for an answer to a question on the given subscription, deleting the subscription and its topic once
        the answer is received.

        :param octue.cloud.pub_sub.subscription.Subscription subscription: the subscription for the question's answer
        :param callable|None handle_monitor_message: a function to handle monitor messages (e.g. send them to an endpoint for plotting or displaying) - this function should take a single JSON-compatible python primitive as an argument (note that this could be an array or object)
        :param str|None record_messages_to: if given a path to a JSON file, messages received in response to the question are saved to it
        :param str service_name: a name by which to refer to the child subscribed to (used for labelling its log messages if subscribed to)
        :param float|None timeout: how long in seconds to wait for an answer before raising a `TimeoutError`
        :param float delivery_acknowledgement_timeout: how long in seconds to wait for a delivery acknowledgement before aborting
        :param float|int maximum_heartbeat_interval: the maximum amount of time (in seconds) allowed between child heartbeats before an error is raised
        :raise TimeoutError: if the timeout is exceeded
        :raise octue.exceptions.QuestionNotDelivered: if a delivery acknowledgement is not received in time
        :return dict: dictionary containing the keys "output_values" and "output_manifest"
        """
        if subscription.is_push_subscription:
            raise octue.exceptions.PushSubscriptionCannotBePulled(
                f"Cannot pull from {subscription.path!r} subscription as it is a push subscription."
            )

        subscriber = pubsub_v1.SubscriberClient(credentials=self.credentials)

        message_handler = OrderedMessageHandler(
            subscriber=subscriber,
            subscription=subscription,
            handle_monitor_message=handle_monitor_message,
            service_name=service_name,
            record_messages_to=record_messages_to,
        )

        try:
            return message_handler.handle_messages(
                timeout=timeout,
                delivery_acknowledgement_timeout=delivery_acknowledgement_timeout,
                maximum_heartbeat_interval=maximum_heartbeat_interval,
            )
        finally:
            subscription.delete()
            subscriber.close()

    def instantiate_answer_topic(self, question_uuid, service_id=None):
        """Instantiate the answer topic for the given question UUID and child service ID.

        :param str question_uuid:
        :param str|None service_id: the ID of the child to ask the question to
        :return octue.cloud.pub_sub.topic.Topic:
        """
        return Topic(
            name=".".join((service_id or self.id, ANSWERS_NAMESPACE, question_uuid)),
            namespace=OCTUE_NAMESPACE,
            service=self,
        )

    def send_exception(self, topic, timeout=30):
        """Serialise and send the exception being handled to the parent.

        :param octue.cloud.pub_sub.topic.Topic topic:
        :param float|None timeout: time in seconds to keep retrying sending of the exception
        :return None:
        """
        exception = convert_exception_to_primitives()
        exception_message = f"Error in {self!r}: {exception['message']}"

        self._send_message(
            {
                "type": "exception",
                "exception_type": exception["type"],
                "exception_message": exception_message,
                "traceback": exception["traceback"],
                "message_number": topic.messages_published,
            },
            topic=topic,
            timeout=timeout,
        )

    def _clean_service_id(self, service_id):
        """Replace forward slashes in the given service ID with dots.

        :param str service_id: the raw service ID
        :return str: the cleaned service ID.
        """
        return service_id.replace("/", ".")

    def _send_message(self, message, topic, timeout=30, **attributes):
        """Send a JSON-serialised message to the given topic with optional message attributes.

        :param any message: any JSON-serialisable python primitive to send as a message
        :param octue.cloud.pub_sub.topic.Topic topic: the Pub/Sub topic to send the message to
        :param int|float timeout: the timeout for sending the message in seconds
        :param attributes: key-value pairs to attach to the message - the values must be strings or bytes
        :return None:
        """
        attributes["octue_sdk_version"] = self._local_sdk_version
        converted_attributes = {}

        for key, value in attributes.items():
            if isinstance(value, bool):
                value = str(int(value))
            converted_attributes[key] = value

        self.publisher.publish(
            topic=topic.path,
            data=json.dumps(message, cls=OctueJSONEncoder).encode(),
            retry=retry.Retry(deadline=timeout),
            **converted_attributes,
        )

        topic.messages_published += 1

        if self._record_sent_messages:
            self._sent_messages.append(message)

    def _send_delivery_acknowledgment(self, topic, timeout=30):
        """Send an acknowledgement of question receipt to the parent.

        :param octue.cloud.pub_sub.topic.Topic topic: topic to send the acknowledgement to
        :param float timeout: time in seconds after which to give up sending
        :return None:
        """
        logger.info("%r acknowledged receipt of question.", self)

        self._send_message(
            {
                "type": "delivery_acknowledgement",
                "delivery_time": str(datetime.datetime.now()),
                "message_number": topic.messages_published,
            },
            topic=topic,
            timeout=timeout,
        )

    def _send_heartbeat(self, topic, timeout=30):
        """Send a heartbeat to the parent, indicating that the service is alive.

        :param octue.cloud.pub_sub.topic.Topic topic: topic to send the heartbeat to
        :param float timeout: time in seconds after which to give up sending
        :return None:
        """
        self._send_message(
            {
                "type": "heartbeat",
                "time": str(datetime.datetime.now()),
                "message_number": topic.messages_published,
            },
            topic=topic,
            timeout=timeout,
        )

        logger.debug("Heartbeat sent.")

    def _send_monitor_message(self, data, topic, timeout=30):
        """Send a monitor message to the parent.

        :param any data: the data to send as a monitor message
        :param octue.cloud.pub_sub.topic.Topic topic: the topic to send the message to
        :param float timeout: time in seconds to retry sending the message
        :return None:
        """
        logger.debug("%r sending monitor message.", self)

        self._send_message(
            {
                "type": "monitor_message",
                "data": json.dumps(data),
                "message_number": topic.messages_published,
            },
            topic=topic,
            timeout=timeout,
        )

    def _parse_question(self, question):
        """Parse a question in the Google Cloud Pub/Sub or Google Cloud Run format.

        :param dict|Message question:
        :return (dict, str, bool, str|None, bool):
        """
        try:
            # Parse question directly from Pub/Sub or Dataflow.
            data = json.loads(question.data.decode())

            # Acknowledge it if it's directly from Pub/Sub
            if hasattr(question, "ack"):
                question.ack()

        except Exception:
            # Parse question from Google Cloud Run.
            data = json.loads(base64.b64decode(question["data"]).decode("utf-8").strip())

        logger.info("%r received a question.", self)

        question_uuid = get_nested_attribute(question, "attributes.question_uuid")
        forward_logs = bool(int(get_nested_attribute(question, "attributes.forward_logs")))

        try:
            parent_sdk_version = get_nested_attribute(question, "attributes.octue_sdk_version")
        except AttributeError:
            parent_sdk_version = None

        try:
            allow_save_diagnostics_data_on_crash = get_nested_attribute(
                question,
                "attributes.allow_save_diagnostics_data_on_crash",
            )
        except AttributeError:
            allow_save_diagnostics_data_on_crash = False

        return data, question_uuid, forward_logs, parent_sdk_version, allow_save_diagnostics_data_on_crash<|MERGE_RESOLUTION|>--- conflicted
+++ resolved
@@ -6,11 +6,7 @@
 import logging
 import uuid
 
-<<<<<<< HEAD
 import google.api_core.exceptions
-import packaging.version
-=======
->>>>>>> b1d04e71
 import pkg_resources
 from google import auth
 from google.api_core import retry
