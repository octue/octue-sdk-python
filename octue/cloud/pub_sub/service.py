--- conflicted
+++ resolved
@@ -104,11 +104,7 @@
         in the format specified in the Service's Twine file.
 
         :param dict|Message question:
-<<<<<<< HEAD
-        :param float|None timeout:
-=======
-        :param float timeout: time in seconds to keep retrying sending of the answer once it has been calculated
->>>>>>> 45a3b271
+        :param float|None timeout: time in seconds to keep retrying sending of the answer once it has been calculated
         :raise Exception: if any exception arises during running analysis and sending its results
         :return None:
         """
@@ -195,7 +191,7 @@
         :param any input_values: the input values of the question
         :param octue.resources.manifest.Manifest|None input_manifest: the input manifest of the question
         :param bool subscribe_to_logs: if `True`, subscribe to logs from the remote service and handle them with the local log handlers
-        :param float timeout: time in seconds to keep retrying sending the question
+        :param float|None timeout: time in seconds to keep retrying sending the question
         :return (octue.cloud.pub_sub.subscription.Subscription, str): the response subscription and question UUID
         """
         if (input_manifest is not None) and (not input_manifest.all_datasets_are_in_cloud):
@@ -259,11 +255,7 @@
         """Serialise and send the exception being handled to the asker.
 
         :param octue.cloud.pub_sub.topic.Topic topic:
-<<<<<<< HEAD
-        :param float|None timeout:
-=======
-        :param float timeout: time in seconds to keep retrying sending of the exception
->>>>>>> 45a3b271
+        :param float|None timeout: time in seconds to keep retrying sending of the exception
         :return None:
         """
         exception_info = sys.exc_info()
