import base64
import concurrent.futures
import datetime
import functools
import importlib.metadata
import json
import logging
import threading
import uuid

import google.api_core.exceptions
import jsonschema
from google.api_core import retry
from google.cloud import pubsub_v1

import octue.exceptions
from octue.cloud.pub_sub import Subscription, Topic
from octue.cloud.pub_sub.logging import GooglePubSubHandler
from octue.cloud.pub_sub.message_handler import OrderedMessageHandler
from octue.cloud.service_id import (
    convert_service_id_to_pub_sub_form,
    create_sruid,
    get_default_sruid,
    raise_if_revision_not_registered,
    split_service_id,
    validate_sruid,
)
from octue.cloud.validation import SERVICE_COMMUNICATION_SCHEMA, raise_if_message_is_invalid
from octue.compatibility import warn_if_incompatible
from octue.utils.decoders import OctueJSONDecoder
from octue.utils.encoders import OctueJSONEncoder
from octue.utils.exceptions import convert_exception_to_primitives
from octue.utils.objects import get_nested_attribute
from octue.utils.threads import RepeatingTimer


logger = logging.getLogger(__name__)
send_message_lock = threading.Lock()

DEFAULT_NAMESPACE = "default"
ANSWERS_NAMESPACE = "answers"
OCTUE_SERVICE_REGISTRY_ENDPOINT = "services.registry.octue.com"

# Switch message batching off by setting `max_messages` to 1. This minimises latency and is recommended for
# microservices publishing single messages in a request-response sequence.
BATCH_SETTINGS = pubsub_v1.types.BatchSettings(max_bytes=10 * 1000 * 1000, max_latency=0.01, max_messages=1)


class Service:
    """An Octue service that can be used as a data service or digital twin in one of two modes:

    - As a child accepting questions (input values and manifests) from parents, running them through its app, and
      responding with an answer
    - As a parent asking questions to children in the above mode

    Services communicate entirely via Google Pub/Sub and can ask and/or respond to questions from any other service that
    has a corresponding topic on Google Pub/Sub.

    :param octue.resources.service_backends.ServiceBackend backend: the object representing the type of backend the service uses
    :param str|None service_id: a unique ID to give to the service (any string); a UUID is generated if none is given
    :param callable|None run_function: the function the service should run when it is called
    :param str|None name: an optional name to use for the service to override its ID in its string representation
    :param iter(dict)|None service_registries: the names and endpoints of the registries used to resolve service revisions when asking questions; these should be in priority order (highest priority first)
    :return None:
    """

    def __init__(self, backend, service_id=None, run_function=None, name=None, service_registries=None):
        if service_id is None:
            self.id = create_sruid(namespace=DEFAULT_NAMESPACE, name=str(uuid.uuid4()))

        # Raise an error if the service ID is some kind of falsey object that isn't `None`.
        elif not service_id:
            raise ValueError(f"`service_id` should be `None` or a non-falsey value; received {service_id!r} instead.")

        else:
            validate_sruid(service_id)
            self.id = service_id

        self.backend = backend
        self.run_function = run_function
        self.name = name

        self.service_registries = service_registries

        self._pub_sub_id = convert_service_id_to_pub_sub_form(self.id)
        self._local_sdk_version = importlib.metadata.version("octue")
        self._publisher = None
        self._message_handler = None

    def __repr__(self):
        """Represent the service as a string.

        :return str: the service represented as a string
        """
        return f"<{type(self).__name__}({self.name or self.id!r})>"

    @property
    def publisher(self):
        """Get or instantiate the publisher client for the service. No publisher is instantiated until this property is
        called for the first time. This allows checking for the `GOOGLE_APPLICATION_CREDENTIALS` environment variable to
        be put off until it's needed.

        :return google.cloud.pubsub_v1.PublisherClient:
        """
        if not self._publisher:
            self._publisher = pubsub_v1.PublisherClient(batch_settings=BATCH_SETTINGS)

        return self._publisher

    @property
    def received_messages(self):
        """Get the messages received by the service from a child service while running the `wait_for_answer` method. If
        the `wait_for_answer` method hasn't been run, `None` is returned. If an empty list is returned, no messages have
        been received.

        :return list(dict)|None:
        """
        if self._message_handler:
            return self._message_handler.handled_messages
        return None

    def serve(self, timeout=None, delete_topic_and_subscription_on_exit=False, allow_existing=False, detach=False):
        """Start the service as a child, waiting to accept questions from any other Octue service using Google Pub/Sub
        on the same Google Cloud project. Questions are accepted, processed, and answered asynchronously.

        :param float|None timeout: time in seconds after which to shut down the child
        :param bool delete_topic_and_subscription_on_exit: if `True`, delete the child's topic and subscription on exiting serving mode
        :param bool allow_existing: if `True`, allow starting a service for which the topic and/or subscription already exists (indicating an existing service) - this connects this service to the existing service's topic and subscription
        :param bool detach: if `True`, detach from the subscription future. The future and subscriber are returned so can still be cancelled and closed manually. Note that the topic and subscription are not automatically deleted on exit if this option is chosen.
        :return (google.cloud.pubsub_v1.subscriber.futures.StreamingPullFuture, google.cloud.pubsub_v1.SubscriberClient):
        """
        logger.info("Starting %r.", self)
        topic = Topic(name=self._pub_sub_id, project_name=self.backend.project_name)

        subscription = Subscription(
            name=self._pub_sub_id,
            topic=topic,
            project_name=self.backend.project_name,
            filter='attributes.is_question = "1"',
            expiration_time=None,
        )

        try:
            topic.create(allow_existing=allow_existing)
            subscription.create(allow_existing=allow_existing)
        except google.api_core.exceptions.AlreadyExists:
            raise octue.exceptions.ServiceAlreadyExists(f"A service with the ID {self.id!r} already exists.")

        subscriber = pubsub_v1.SubscriberClient()

        try:
            future = subscriber.subscribe(subscription=subscription.path, callback=self.answer)

            logger.info(
                "You can now ask this service questions at %r using the `octue.resources.Child` class.",
                self.id,
            )

            # If not detaching, keep answering questions until the subscriber times out (or forever if there's no
            # timeout).
            if not detach:
                try:
                    future.result(timeout=timeout)
                except (TimeoutError, concurrent.futures.TimeoutError, KeyboardInterrupt):
                    future.cancel()

        finally:
            # If not detaching, delete the topic and subscription deletion if required and close the subscriber.
            if not detach:
                if delete_topic_and_subscription_on_exit:
                    try:
                        if subscription.creation_triggered_locally:
                            subscription.delete()

                        if topic.creation_triggered_locally:
                            topic.delete()

                    except Exception:
                        logger.error("Deletion of topic and/or subscription %r failed.", topic.name)

                subscriber.close()

        return future, subscriber

    def answer(self, question, heartbeat_interval=120, timeout=30):
        """Answer a question from a parent - i.e. run the child's app on the given data and return the output values.
        Answers conform to the output values and output manifest schemas specified in the child's Twine file.

        :param dict|Message question:
        :param int|float heartbeat_interval: the time interval, in seconds, at which to send heartbeats
        :param float|None timeout: time in seconds to keep retrying sending of the answer once it has been calculated
        :raise Exception: if any exception arises during running analysis and sending its results
        :return None:
        """
<<<<<<< HEAD
        (
            question,
            question_uuid,
            forward_logs,
            parent_sdk_version,
            allow_save_diagnostics_data_on_crash,
        ) = self._parse_question(question)
=======
        try:
            (
                data,
                question_uuid,
                forward_logs,
                parent_sdk_version,
                allow_save_diagnostics_data_on_crash,
            ) = self._parse_question(question)
        except jsonschema.ValidationError:
            return
>>>>>>> d5de971d

        topic = Topic(name=self._pub_sub_id, project_name=self.backend.project_name)
        heartbeater = None

        try:
            self._send_delivery_acknowledgment(topic, question_uuid)

            heartbeater = RepeatingTimer(
                interval=heartbeat_interval,
                function=self._send_heartbeat,
                kwargs={"topic": topic, "question_uuid": question_uuid},
            )

            heartbeater.daemon = True
            heartbeater.start()

            if forward_logs:
                analysis_log_handler = GooglePubSubHandler(
                    message_sender=self._send_message,
                    topic=topic,
                    question_uuid=question_uuid,
                )
            else:
                analysis_log_handler = None

            analysis = self.run_function(
                analysis_id=question_uuid,
                input_values=question.get("input_values"),
                input_manifest=question.get("input_manifest"),
                children=question.get("children"),
                analysis_log_handler=analysis_log_handler,
                handle_monitor_message=functools.partial(
                    self._send_monitor_message,
                    topic=topic,
                    question_uuid=question_uuid,
                ),
                allow_save_diagnostics_data_on_crash=allow_save_diagnostics_data_on_crash,
            )

            result = {"type": "result"}

            if analysis.output_values is not None:
                result["output_values"] = analysis.output_values

            if analysis.output_manifest is not None:
                result["output_manifest"] = analysis.output_manifest.to_primitive()

            self._send_message(
                message=result,
                topic=topic,
                attributes={"question_uuid": question_uuid, "is_question": False},
                timeout=timeout,
            )

            heartbeater.cancel()
            logger.info("%r answered question %r.", self, question_uuid)

        except BaseException as error:  # noqa
            if heartbeater is not None:
                heartbeater.cancel()

            warn_if_incompatible(child_sdk_version=self._local_sdk_version, parent_sdk_version=parent_sdk_version)
            self.send_exception(topic, question_uuid, timeout=timeout)
            raise error

    def ask(
        self,
        service_id,
        input_values=None,
        input_manifest=None,
        children=None,
        subscribe_to_logs=True,
        allow_local_files=False,
        allow_save_diagnostics_data_on_crash=True,
        question_uuid=None,
        push_endpoint=None,
        timeout=86400,
    ):
        """Ask a child a question (i.e. send it input values for it to analyse and produce output values for) and return
        a subscription to receive its answer on. The input values and manifest must conform to the schemas in the
        child's Twine file.

        :param str service_id: the ID of the child to ask the question to
        :param any|None input_values: any input values for the question
        :param octue.resources.manifest.Manifest|None input_manifest: an input manifest of any datasets needed for the question
        :param list(dict)|None children: a list of children for the child to use instead of its default children (if it uses children). These should be in the same format as in an app's app configuration file and have the same keys.
        :param bool subscribe_to_logs: if `True`, subscribe to the child's logs and handle them with the local log handlers
        :param bool allow_local_files: if `True`, allow the input manifest to contain references to local files - this should only be set to `True` if the child will be able to access these local files
        :param bool allow_save_diagnostics_data_on_crash: if `True`, allow the input values and manifest (and its datasets) to be saved by the child if it fails while processing them
        :param str|None question_uuid: the UUID to use for the question if a specific one is needed; a UUID is generated if not
        :param str|None push_endpoint: if answers to the question should be pushed to an endpoint, provide its URL here; if they should be pulled, leave this as `None`
        :param float|None timeout: time in seconds to keep retrying sending the question
        :return (octue.cloud.pub_sub.subscription.Subscription, str): the answer subscription and question UUID
        """
        service_namespace, service_name, service_revision_tag = split_service_id(service_id)

        if self.service_registries:
            if service_revision_tag:
                raise_if_revision_not_registered(sruid=service_id, service_registries=self.service_registries)
            else:
                service_id = get_default_sruid(
                    namespace=service_namespace,
                    name=service_name,
                    service_registries=self.service_registries,
                )

        elif not service_revision_tag:
            raise octue.exceptions.InvalidServiceID(
                f"A service revision tag for {service_id!r} must be provided if service registries aren't being used."
            )

        if not allow_local_files:
            if (input_manifest is not None) and (not input_manifest.all_datasets_are_in_cloud):
                raise octue.exceptions.FileLocationError(
                    "All datasets of the input manifest and all files of the datasets must be uploaded to the cloud "
                    "before asking a service to perform an analysis upon them. The manifest must then be updated with "
                    "the new cloud locations."
                )

        pub_sub_service_id = convert_service_id_to_pub_sub_form(service_id)
        topic = Topic(name=pub_sub_service_id, project_name=self.backend.project_name)

        if not topic.exists(timeout=timeout):
            raise octue.exceptions.ServiceNotFound(f"Service with ID {service_id!r} cannot be found.")

        question_uuid = question_uuid or str(uuid.uuid4())

        answer_subscription = Subscription(
            name=".".join((topic.name, ANSWERS_NAMESPACE, question_uuid)),
            topic=topic,
            project_name=self.backend.project_name,
            filter=f'attributes.question_uuid = "{question_uuid}" AND attributes.is_question = "0"',
            push_endpoint=push_endpoint,
        )
        answer_subscription.create(allow_existing=False)

        question = {"type": "question"}

        if input_values is not None:
            question["input_values"] = input_values

        if input_manifest is not None:
            input_manifest.use_signed_urls_for_datasets()
            question["input_manifest"] = input_manifest.to_primitive()

        if children is not None:
            question["children"] = children

        self._send_message(
            message=question,
            topic=topic,
            attributes={
                "question_uuid": question_uuid,
                "is_question": True,
                "forward_logs": subscribe_to_logs,
                "allow_save_diagnostics_data_on_crash": allow_save_diagnostics_data_on_crash,
            },
        )

        logger.info("%r asked a question %r to service %r.", self, question_uuid, service_id)
        return answer_subscription, question_uuid

    def wait_for_answer(
        self,
        subscription,
        handle_monitor_message=None,
        record_messages=True,
        service_name="REMOTE",
        timeout=60,
        maximum_heartbeat_interval=300,
    ):
        """Wait for an answer to a question on the given subscription, deleting the subscription and its topic once
        the answer is received.

        :param octue.cloud.pub_sub.subscription.Subscription subscription: the subscription for the question's answer
        :param callable|None handle_monitor_message: a function to handle monitor messages (e.g. send them to an endpoint for plotting or displaying) - this function should take a single JSON-compatible python primitive as an argument (note that this could be an array or object)
        :param bool record_messages: if `True`, record messages received from the child in the `received_messages` attribute
        :param str service_name: a name by which to refer to the child subscribed to (used for labelling its log messages if subscribed to)
        :param float|None timeout: how long in seconds to wait for an answer before raising a `TimeoutError`
        :param float|int delivery_acknowledgement_timeout: how long in seconds to wait for a delivery acknowledgement before aborting
        :param float|int maximum_heartbeat_interval: the maximum amount of time (in seconds) allowed between child heartbeats before an error is raised
        :raise TimeoutError: if the timeout is exceeded
        :return dict: dictionary containing the keys "output_values" and "output_manifest"
        """
        if subscription.is_push_subscription:
            raise octue.exceptions.PushSubscriptionCannotBePulled(
                f"{subscription.path!r} is a push subscription so it cannot be waited on for an answer. Please check "
                f"its push endpoint at {subscription.push_endpoint!r}."
            )

        self._message_handler = OrderedMessageHandler(
            subscription=subscription,
            receiving_service=self,
            handle_monitor_message=handle_monitor_message,
            service_name=service_name,
            record_messages=record_messages,
        )

        try:
            return self._message_handler.handle_messages(
                timeout=timeout,
                maximum_heartbeat_interval=maximum_heartbeat_interval,
            )

        finally:
            subscription.delete()

    def send_exception(self, topic, question_uuid, timeout=30):
        """Serialise and send the exception being handled to the parent.

        :param octue.cloud.pub_sub.topic.Topic topic:
        :param str question_uuid:
        :param float|None timeout: time in seconds to keep retrying sending of the exception
        :return None:
        """
        exception = convert_exception_to_primitives()
        exception_message = f"Error in {self!r}: {exception['message']}"

        self._send_message(
            {
                "type": "exception",
                "exception_type": exception["type"],
                "exception_message": exception_message,
                "traceback": exception["traceback"],
            },
            topic=topic,
            attributes={"question_uuid": question_uuid, "is_question": False},
            timeout=timeout,
        )

    def _send_message(self, message, topic, attributes=None, timeout=30):
        """Send a JSON-serialised message to the given topic with optional message attributes.

        :param dict message: JSON-serialisable data to send as a message
        :param octue.cloud.pub_sub.topic.Topic topic: the Pub/Sub topic to send the message to
        :param dict|None attributes: key-value pairs to attach to the message - the values must be strings or bytes
        :param int|float timeout: the timeout for sending the message in seconds
        :return None:
        """
        attributes = attributes or {}

        with send_message_lock:
            attributes["octue_sdk_version"] = self._local_sdk_version
            attributes["message_number"] = topic.messages_published
            converted_attributes = {}

            for key, value in attributes.items():
                if isinstance(value, bool):
                    value = str(int(value))
                elif isinstance(value, (int, float)):
                    value = str(value)

                converted_attributes[key] = value

            self.publisher.publish(
                topic=topic.path,
                data=json.dumps(message, cls=OctueJSONEncoder).encode(),
                retry=retry.Retry(deadline=timeout),
                **converted_attributes,
            )

            topic.messages_published += 1

    def _send_delivery_acknowledgment(self, topic, question_uuid, timeout=30):
        """Send an acknowledgement of question receipt to the parent.

        :param octue.cloud.pub_sub.topic.Topic topic: topic to send the acknowledgement to
        :param str question_uuid:
        :param float timeout: time in seconds after which to give up sending
        :return None:
        """
        self._send_message(
            {
                "type": "delivery_acknowledgement",
                "delivery_time": str(datetime.datetime.now()),
            },
            topic=topic,
            timeout=timeout,
            attributes={"question_uuid": question_uuid, "is_question": False},
        )

        logger.info("%r acknowledged receipt of question.", self)

    def _send_heartbeat(self, topic, question_uuid, timeout=30):
        """Send a heartbeat to the parent, indicating that the service is alive.

        :param octue.cloud.pub_sub.topic.Topic topic: topic to send the heartbeat to
        :param str question_uuid:
        :param float timeout: time in seconds after which to give up sending
        :return None:
        """
        self._send_message(
            {
                "type": "heartbeat",
                "time": str(datetime.datetime.now()),
            },
            topic=topic,
            timeout=timeout,
            attributes={"question_uuid": question_uuid, "is_question": False},
        )

        logger.debug("Heartbeat sent by %r.", self)

    def _send_monitor_message(self, data, topic, question_uuid, timeout=30):
        """Send a monitor message to the parent.

        :param any data: the data to send as a monitor message
        :param octue.cloud.pub_sub.topic.Topic topic: the topic to send the message to
        :param str question_uuid:
        :param float timeout: time in seconds to retry sending the message
        :return None:
        """
        self._send_message(
            {
                "type": "monitor_message",
                "data": json.dumps(data, cls=OctueJSONEncoder),
            },
            topic=topic,
            timeout=timeout,
            attributes={"question_uuid": question_uuid, "is_question": False},
        )

        logger.debug("Monitor message sent by %r.", self)

    def _parse_question(self, question):
        """Parse a question in the Google Cloud Pub/Sub or Google Cloud Run format.

        :param dict|Message question:
        :return (dict, str, bool, str|None, bool):
        """
        logger.info("%r received a question.", self)

        try:
            # Parse question directly from Pub/Sub or Dataflow.
            data = json.loads(question.data.decode(), cls=OctueJSONDecoder)

            # Acknowledge it if it's directly from Pub/Sub
            if hasattr(question, "ack"):
                question.ack()

        except Exception:
            # Parse question from Google Cloud Run.
            data = json.loads(base64.b64decode(question["data"]).decode("utf-8").strip(), cls=OctueJSONDecoder)

<<<<<<< HEAD
        question_uuid = get_nested_attribute(question, "attributes.question_uuid")
        forward_logs = bool(int(get_nested_attribute(question, "attributes.forward_logs")))
        parent_sdk_version = get_nested_attribute(question, "attributes.octue_sdk_version")

        allow_save_diagnostics_data_on_crash = bool(
            int(get_nested_attribute(question, "attributes.allow_save_diagnostics_data_on_crash"))
        )
=======
        # Keep backwards compatibility with questions from Octue services running `octue<0.41.1`.
        if isinstance(data["input_manifest"], str):
            data["input_manifest"] = json.loads(data["input_manifest"], cls=OctueJSONDecoder)

        try:
            parent_sdk_version = get_nested_attribute(question, "attributes.octue_sdk_version")
        except AttributeError:
            parent_sdk_version = None

        question_uuid = get_nested_attribute(question, "attributes.question_uuid")
        forward_logs = bool(int(get_nested_attribute(question, "attributes.forward_logs")))

        try:
            allow_save_diagnostics_data_on_crash = bool(
                int(get_nested_attribute(question, "attributes.allow_save_diagnostics_data_on_crash"))
            )
        except AttributeError:
            allow_save_diagnostics_data_on_crash = False
>>>>>>> d5de971d

        raise_if_message_is_invalid(
            message=data,
            attributes={
                "question_uuid": question_uuid,
                "forward_logs": forward_logs,
                "parent_sdk_version": parent_sdk_version,
                "allow_save_diagnostics_data_on_crash": allow_save_diagnostics_data_on_crash,
            },
            receiving_service=self,
            parent_sdk_version=parent_sdk_version,
            child_sdk_version=importlib.metadata.version("octue"),
            schema={"$ref": SERVICE_COMMUNICATION_SCHEMA},
        )

        logger.info("%r parsed the question successfully.", self)
        return data, question_uuid, forward_logs, parent_sdk_version, allow_save_diagnostics_data_on_crash<|MERGE_RESOLUTION|>--- conflicted
+++ resolved
@@ -192,18 +192,9 @@
         :raise Exception: if any exception arises during running analysis and sending its results
         :return None:
         """
-<<<<<<< HEAD
-        (
-            question,
-            question_uuid,
-            forward_logs,
-            parent_sdk_version,
-            allow_save_diagnostics_data_on_crash,
-        ) = self._parse_question(question)
-=======
         try:
             (
-                data,
+                question,
                 question_uuid,
                 forward_logs,
                 parent_sdk_version,
@@ -211,7 +202,6 @@
             ) = self._parse_question(question)
         except jsonschema.ValidationError:
             return
->>>>>>> d5de971d
 
         topic = Topic(name=self._pub_sub_id, project_name=self.backend.project_name)
         heartbeater = None
@@ -556,7 +546,6 @@
             # Parse question from Google Cloud Run.
             data = json.loads(base64.b64decode(question["data"]).decode("utf-8").strip(), cls=OctueJSONDecoder)
 
-<<<<<<< HEAD
         question_uuid = get_nested_attribute(question, "attributes.question_uuid")
         forward_logs = bool(int(get_nested_attribute(question, "attributes.forward_logs")))
         parent_sdk_version = get_nested_attribute(question, "attributes.octue_sdk_version")
@@ -564,26 +553,6 @@
         allow_save_diagnostics_data_on_crash = bool(
             int(get_nested_attribute(question, "attributes.allow_save_diagnostics_data_on_crash"))
         )
-=======
-        # Keep backwards compatibility with questions from Octue services running `octue<0.41.1`.
-        if isinstance(data["input_manifest"], str):
-            data["input_manifest"] = json.loads(data["input_manifest"], cls=OctueJSONDecoder)
-
-        try:
-            parent_sdk_version = get_nested_attribute(question, "attributes.octue_sdk_version")
-        except AttributeError:
-            parent_sdk_version = None
-
-        question_uuid = get_nested_attribute(question, "attributes.question_uuid")
-        forward_logs = bool(int(get_nested_attribute(question, "attributes.forward_logs")))
-
-        try:
-            allow_save_diagnostics_data_on_crash = bool(
-                int(get_nested_attribute(question, "attributes.allow_save_diagnostics_data_on_crash"))
-            )
-        except AttributeError:
-            allow_save_diagnostics_data_on_crash = False
->>>>>>> d5de971d
 
         raise_if_message_is_invalid(
             message=data,
