import logging
import google.api_core.exceptions
from google.cloud.pubsub_v1.types import ExpirationPolicy, RetryPolicy
from google.protobuf.duration_pb2 import Duration
<<<<<<< HEAD
from google.protobuf.field_mask_pb2 import FieldMask
from google.pubsub_v1 import SubscriberClient
from google.pubsub_v1.types.pubsub import (
    ExpirationPolicy,
    RetryPolicy,
    Subscription as _Subscription,
    UpdateSubscriptionRequest,
)
=======
>>>>>>> 7b781120


logger = logging.getLogger(__name__)

# Useful time periods in seconds.
SEVEN_DAYS = 7 * 24 * 3600
THIRTY_ONE_DAYS = 31 * 24 * 3600


class Subscription:
    """A candidate subscription to use with Google Pub/Sub. The subscription represented by an instance of this class
    does not necessarily already exist on the Google Pub/Sub servers.

    :param str name: the name of the subscription excluding "projects/<project_name>/subscriptions/<namespace>"
    :param octue.cloud.pub_sub.topic.Topic topic: the topic the subscription is attached to
    :param str namespace: a namespace to put before the subscription's name in its path
    :param google.pubsub_v1.services.subscriber.client.SubscriberClient|None subscriber: a Google Pub/Sub subscriber that can be used to create or delete the subscription
    :param int ack_deadline: message acknowledgement deadline in seconds
    :param int message_retention_duration: unacknowledged message retention time in seconds
    :param int|None expiration_time: number of seconds after which the subscription is deleted (infinite time if None)
    :param float minimum_retry_backoff: minimum number of seconds after the acknowledgement deadline has passed to exponentially retry delivering a message to the subscription
    :param float maximum_retry_backoff: maximum number of seconds after the acknowledgement deadline has passed to exponentially retry delivering a message to the subscription
    :return None:
    """

    def __init__(
        self,
        name,
        topic,
        namespace,
        project_name,
        subscriber=None,
        ack_deadline=60,
        message_retention_duration=SEVEN_DAYS,
        expiration_time=THIRTY_ONE_DAYS,
        minimum_retry_backoff=10,
        maximum_retry_backoff=600,
    ):
        if namespace and not name.startswith(namespace):
            self.name = f"{namespace}.{name}"
        else:
            self.name = name

        self.topic = topic
<<<<<<< HEAD
        self.subscriber = subscriber or SubscriberClient()
        self.path = self.subscriber.subscription_path(project_name, self.name)
=======
        self.subscriber = subscriber
        self.path = self.generate_subscription_path(project_name, self.name)
>>>>>>> 7b781120
        self.ack_deadline = ack_deadline
        self.message_retention_duration = Duration(seconds=message_retention_duration)

        # If expiration_time is None, the subscription will never expire.
        if expiration_time is None:
            self.expiration_policy = ExpirationPolicy()
        else:
            self.expiration_policy = ExpirationPolicy(ttl=Duration(seconds=expiration_time))

        self.retry_policy = RetryPolicy(
            minimum_backoff=Duration(seconds=minimum_retry_backoff),
            maximum_backoff=Duration(seconds=maximum_retry_backoff),
        )

    def __repr__(self):
        """Represent the subscription as a string.

        :return str:
        """
        return f"<{type(self).__name__}({self.name})>"

    def create(self, allow_existing=False):
        """Create a Google Pub/Sub subscription that can be subscribed to.

        :param bool allow_existing: if `False`, raise an error if the subscription already exists; if `True`, do nothing (the existing subscription is not overwritten)
        :return google.pubsub_v1.types.pubsub.Subscription:
        """
<<<<<<< HEAD
        subscription = self._create_proto_message_subscription()
=======
        subscription = {
            "name": self.path,
            "topic": self.topic.path,
            "ack_deadline_seconds": self.ack_deadline,  # noqa
            "message_retention_duration": self.message_retention_duration,  # noqa
            "expiration_policy": self.expiration_policy,  # noqa
            "retry_policy": self.retry_policy,  # noqa
        }
>>>>>>> 7b781120

        if not allow_existing:
            subscription = self.subscriber.create_subscription(**subscription)
            self._log_creation()
            return subscription

        try:
            subscription = self.subscriber.create_subscription(**subscription)
        except google.api_core.exceptions.AlreadyExists:
            pass

        self._log_creation()
        return subscription

    def update(self):
        """Update an existing subscription with the state of this instance.

        :return None:
        """
        self.subscriber.update_subscription(
            request=UpdateSubscriptionRequest(
                mapping=None,
                subscription=self._create_proto_message_subscription(),
                update_mask=FieldMask(
                    paths=["ack_deadline_seconds", "message_retention_duration", "expiration_policy", "retry_policy"]
                ),
            )
        )

    def delete(self):
        """Delete the subscription from Google Pub/Sub.

        :return None:
        """
        self.subscriber.delete_subscription(subscription=self.path)
        logger.debug("Subscription %r deleted.", self.path)

    @staticmethod
    def generate_subscription_path(project_name, subscription_name):
        """Generate a full subscription path in the format `projects/<project_name>/subscriptions/<subscription_name>`.

        :param str project_name:
        :param str subscription_name:
        :return str:
        """
        return f"projects/{project_name}/subscriptions/{subscription_name}"

    def _log_creation(self):
        """Log the creation of the subscription.

        :return None:
        """
        logger.debug("Subscription %r created.", self.path)

    def _create_proto_message_subscription(self):
        """Create a Proto message subscription from the instance to be sent to the Pub/Sub API.

        :return google.pubsub_v1.types.pubsub.Subscription:
        """
        return _Subscription(
            mapping=None,
            name=self.path,
            topic=self.topic.path,
            ack_deadline_seconds=self.ack_deadline,  # noqa
            message_retention_duration=self.message_retention_duration,  # noqa
            expiration_policy=self.expiration_policy,  # noqa
            retry_policy=self.retry_policy,  # noqa
        )<|MERGE_RESOLUTION|>--- conflicted
+++ resolved
@@ -1,18 +1,8 @@
 import logging
 import google.api_core.exceptions
-from google.cloud.pubsub_v1.types import ExpirationPolicy, RetryPolicy
+from google.cloud.pubsub_v1 import SubscriberClient
+from google.cloud.pubsub_v1.types import ExpirationPolicy, FieldMask, RetryPolicy
 from google.protobuf.duration_pb2 import Duration
-<<<<<<< HEAD
-from google.protobuf.field_mask_pb2 import FieldMask
-from google.pubsub_v1 import SubscriberClient
-from google.pubsub_v1.types.pubsub import (
-    ExpirationPolicy,
-    RetryPolicy,
-    Subscription as _Subscription,
-    UpdateSubscriptionRequest,
-)
-=======
->>>>>>> 7b781120
 
 
 logger = logging.getLogger(__name__)
@@ -57,13 +47,8 @@
             self.name = name
 
         self.topic = topic
-<<<<<<< HEAD
         self.subscriber = subscriber or SubscriberClient()
-        self.path = self.subscriber.subscription_path(project_name, self.name)
-=======
-        self.subscriber = subscriber
         self.path = self.generate_subscription_path(project_name, self.name)
->>>>>>> 7b781120
         self.ack_deadline = ack_deadline
         self.message_retention_duration = Duration(seconds=message_retention_duration)
 
@@ -91,18 +76,7 @@
         :param bool allow_existing: if `False`, raise an error if the subscription already exists; if `True`, do nothing (the existing subscription is not overwritten)
         :return google.pubsub_v1.types.pubsub.Subscription:
         """
-<<<<<<< HEAD
         subscription = self._create_proto_message_subscription()
-=======
-        subscription = {
-            "name": self.path,
-            "topic": self.topic.path,
-            "ack_deadline_seconds": self.ack_deadline,  # noqa
-            "message_retention_duration": self.message_retention_duration,  # noqa
-            "expiration_policy": self.expiration_policy,  # noqa
-            "retry_policy": self.retry_policy,  # noqa
-        }
->>>>>>> 7b781120
 
         if not allow_existing:
             subscription = self.subscriber.create_subscription(**subscription)
@@ -123,13 +97,10 @@
         :return None:
         """
         self.subscriber.update_subscription(
-            request=UpdateSubscriptionRequest(
-                mapping=None,
-                subscription=self._create_proto_message_subscription(),
-                update_mask=FieldMask(
-                    paths=["ack_deadline_seconds", "message_retention_duration", "expiration_policy", "retry_policy"]
-                ),
-            )
+            subscription=self._create_proto_message_subscription(),
+            update_mask=FieldMask(
+                paths=["ack_deadline_seconds", "message_retention_duration", "expiration_policy", "retry_policy"]
+            ),
         )
 
     def delete(self):
@@ -160,14 +131,13 @@
     def _create_proto_message_subscription(self):
         """Create a Proto message subscription from the instance to be sent to the Pub/Sub API.
 
-        :return google.pubsub_v1.types.pubsub.Subscription:
+        :return dict:
         """
-        return _Subscription(
-            mapping=None,
-            name=self.path,
-            topic=self.topic.path,
-            ack_deadline_seconds=self.ack_deadline,  # noqa
-            message_retention_duration=self.message_retention_duration,  # noqa
-            expiration_policy=self.expiration_policy,  # noqa
-            retry_policy=self.retry_policy,  # noqa
-        )+        return {
+            "name": self.path,
+            "topic": self.topic.path,
+            "ack_deadline_seconds": self.ack_deadline,
+            "message_retention_duration": self.message_retention_duration,
+            "expiration_policy": self.expiration_policy,
+            "retry_policy": self.retry_policy,
+        }