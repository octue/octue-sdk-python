--- conflicted
+++ resolved
@@ -1,10 +1,6 @@
 import uuid
 
-<<<<<<< HEAD
 from octue.cloud.events.attributes import EventAttributes
-=======
-from octue.definitions import LOCAL_SDK_VERSION
->>>>>>> f0b689fb
 from octue.utils.dictionaries import make_minimal_dictionary
 
 
@@ -40,62 +36,5 @@
 
     return {
         "event": make_minimal_dictionary(input_values=input_values, input_manifest=input_manifest, kind="question"),
-<<<<<<< HEAD
         "attributes": attributes.to_dict(),
-    }
-=======
-        "attributes": attributes,
-    }
-
-
-def make_attributes(
-    sender,
-    sender_type,
-    recipient,
-    question_uuid=None,
-    parent_question_uuid=None,
-    originator_question_uuid=None,
-    parent=None,
-    originator=None,
-    retry_count=0,
-    forward_logs=None,
-    save_diagnostics=None,
-    cpus=None,
-    memory=None,
-    ephemeral_storage=None,
-):
-    # If the originator isn't provided, assume that this service revision is the originator.
-    originator_question_uuid = originator_question_uuid or question_uuid
-    parent = parent or sender
-    originator = originator or sender
-
-    attributes = {
-        "uuid": str(uuid.uuid4()),
-        "datetime": datetime.datetime.now(tz=datetime.timezone.utc).isoformat(),
-        "question_uuid": question_uuid or str(uuid.uuid4()),
-        "parent_question_uuid": parent_question_uuid,
-        "originator_question_uuid": originator_question_uuid,
-        "parent": parent,
-        "originator": originator,
-        "sender": sender,
-        "sender_type": sender_type,
-        "sender_sdk_version": LOCAL_SDK_VERSION,
-        "recipient": recipient,
-        "retry_count": int(retry_count),
-    }
-
-    if sender_type == "PARENT":
-        if forward_logs:
-            attributes["forward_logs"] = bool(forward_logs)
-
-        attributes.update(
-            make_minimal_dictionary(
-                save_diagnostics=save_diagnostics,
-                cpus=cpus,
-                memory=memory,
-                ephemeral_storage=ephemeral_storage,
-            )
-        )
-
-    return attributes
->>>>>>> f0b689fb
+    }