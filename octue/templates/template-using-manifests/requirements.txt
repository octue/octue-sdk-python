<<<<<<< HEAD
octue==0.49.0
=======
octue==0.50.1
>>>>>>> d5de971d

# A numerical manipulation library
numpy==1.21.0

# A library for operating on tabulated data
pandas

# An incredibly powerful date parsing utility
dateparser==1.1.1

# A utility library for converting text cases; useful for cleaning up column names and such
stringcase==1.2.0<|MERGE_RESOLUTION|>--- conflicted
+++ resolved
@@ -1,8 +1,4 @@
-<<<<<<< HEAD
-octue==0.49.0
-=======
 octue==0.50.1
->>>>>>> d5de971d
 
 # A numerical manipulation library
 numpy==1.21.0
