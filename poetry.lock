--- conflicted
+++ resolved
@@ -1576,7 +1576,6 @@
 widechars = ["wcwidth"]
 
 [[package]]
-<<<<<<< HEAD
 name = "testfixtures"
 version = "7.0.0"
 description = "A collection of helpers and mock objects for unit tests and doc tests."
@@ -1590,8 +1589,6 @@
 test = ["mypy", "pytest (>=3.6)", "pytest-cov", "pytest-django", "zope.component", "django", "sybil (>=3)", "twisted"]
 
 [[package]]
-=======
->>>>>>> 1141087c
 name = "toml"
 version = "0.10.2"
 description = "Python Library for Tom's Obvious, Minimal Language"
@@ -1765,11 +1762,7 @@
 [metadata]
 lock-version = "1.1"
 python-versions = "^3.7.1"
-<<<<<<< HEAD
 content-hash = "38dc4ef9b533138f009f7a3fae810170d08059d03c3b0aa249497ccb7427d488"
-=======
-content-hash = "ffdd8a4bf00773d2c64cbf5b3f74d2496104f1bac0b16e8d1004123ecd7e4caa"
->>>>>>> 1141087c
 
 [metadata.files]
 alabaster = [
@@ -2879,15 +2872,8 @@
 stringcase = [
     {file = "stringcase-1.2.0.tar.gz", hash = "sha256:48a06980661908efe8d9d34eab2b6c13aefa2163b3ced26972902e3bdfd87008"},
 ]
-<<<<<<< HEAD
 tabulate = []
 testfixtures = []
-=======
-tabulate = [
-    {file = "tabulate-0.8.9-py3-none-any.whl", hash = "sha256:d7c013fe7abbc5e491394e10fa845f8f32fe54f8dc60c6622c6cf482d25d47e4"},
-    {file = "tabulate-0.8.9.tar.gz", hash = "sha256:eb1d13f25760052e8931f2ef80aaf6045a6cceb47514db8beab24cded16f13a7"},
-]
->>>>>>> 1141087c
 toml = [
     {file = "toml-0.10.2-py2.py3-none-any.whl", hash = "sha256:806143ae5bfb6a3c6e736a764057db0e6a0e05e338b5630894a5f779cabb4f9b"},
     {file = "toml-0.10.2.tar.gz", hash = "sha256:b3bda1d108d5dd99f4a20d24d9c348e91c4db7ab1b749200bded2f839ccbe68f"},
