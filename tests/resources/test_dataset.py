--- conflicted
+++ resolved
@@ -385,72 +385,38 @@
         )
 
     def test_to_cloud(self):
-<<<<<<< HEAD
         """Test that a dataset can be uploaded to a cloud path, including all its files and the dataset's metadata."""
-=======
-        """Test that a dataset can be uploaded to the cloud, including all its files and a serialised JSON file of the
-        Datafile instance.
-        """
->>>>>>> 2098548c
         with tempfile.TemporaryDirectory() as temporary_directory:
             dataset = create_dataset_with_two_files(temporary_directory)
             dataset.tags = {"a": "b", "c": 1}
 
             output_directory = "my_datasets"
             cloud_path = storage.path.generate_gs_path(TEST_BUCKET_NAME, output_directory, dataset.name)
-
-<<<<<<< HEAD
-            dataset.to_cloud(cloud_path=cloud_path)
+            dataset.to_cloud(cloud_path)
 
             storage_client = GoogleCloudStorageClient()
 
             # Check its files have been uploaded.
-            persisted_file_0 = storage_client.download_as_string(cloud_path=storage.path.join(cloud_path, "file_0.txt"))
+            persisted_file_0 = storage_client.download_as_string(storage.path.join(cloud_path, "file_0.txt"))
             self.assertEqual(persisted_file_0, "0")
 
-            persisted_file_1 = storage_client.download_as_string(
-                cloud_path=storage.path.join(cloud_path, "file_1.txt"),
-            )
+            persisted_file_1 = storage_client.download_as_string(storage.path.join(cloud_path, "file_1.txt"))
             self.assertEqual(persisted_file_1, "1")
 
             # Check its metadata has been uploaded.
             persisted_dataset_metadata = json.loads(
-                storage_client.download_as_string(
-                    cloud_path=storage.path.join(cloud_path, definitions.DATASET_METADATA_FILENAME),
-                )
+                storage_client.download_as_string(storage.path.join(cloud_path, definitions.DATASET_METADATA_FILENAME))
             )
 
             self.assertEqual(
                 persisted_dataset_metadata["files"],
-=======
-            dataset.to_cloud(cloud_path)
-
-            storage_client = GoogleCloudStorageClient()
-
-            persisted_file_0 = storage_client.download_as_string(cloud_path=storage.path.join(cloud_path, "file_0.txt"))
-            self.assertEqual(persisted_file_0, "0")
-
-            persisted_file_1 = storage_client.download_as_string(storage.path.join(cloud_path, "file_1.txt"))
-            self.assertEqual(persisted_file_1, "1")
-
-            persisted_dataset = json.loads(
-                storage_client.download_as_string(storage.path.join(cloud_path, definitions.DATASET_METADATA_FILENAME))
-            )
-
-            self.assertEqual(
-                persisted_dataset["files"],
->>>>>>> 2098548c
                 [
                     f"gs://octue-test-bucket/my_datasets/{dataset.name}/file_0.txt",
                     f"gs://octue-test-bucket/my_datasets/{dataset.name}/file_1.txt",
                 ],
             )
 
-<<<<<<< HEAD
             self.assertEqual(persisted_dataset_metadata["tags"], dataset.tags.to_primitive())
-=======
-            self.assertEqual(persisted_dataset["tags"], dataset.tags.to_primitive())
->>>>>>> 2098548c
 
     def test_to_cloud_with_nested_dataset_preserves_nested_structure(self):
         """Test that uploading a dataset containing datafiles in a nested directory structure to the cloud preserves
