--- conflicted
+++ resolved
@@ -524,28 +524,18 @@
         new_contents = "Here is the new content."
         self.assertNotEqual(original_content, new_contents)
 
-<<<<<<< HEAD
-        with Datafile.from_cloud(project_name, bucket_name, path_in_bucket, mode="w") as (datafile, f):
-            datafile.add_labels("blue")
-            f.write(new_contents)
-
-        # Check that the cloud metadata has been updated.
-        re_downloaded_datafile = Datafile.from_cloud(project_name, bucket_name, path_in_bucket)
-        self.assertTrue("blue" in re_downloaded_datafile.labels)
-=======
         with Datafile.from_cloud(project_name, bucket_name=bucket_name, datafile_path=path_in_bucket, mode="w") as (
             datafile,
             f,
         ):
-            datafile.add_tags("blue")
+            datafile.add_labels("blue")
             f.write(new_contents)
 
         # Check that the cloud metadata has been updated.
         re_downloaded_datafile = Datafile.from_cloud(
             project_name, bucket_name=bucket_name, datafile_path=path_in_bucket
         )
-        self.assertTrue("blue" in re_downloaded_datafile.tags)
->>>>>>> a40126ab
+        self.assertTrue("blue" in re_downloaded_datafile.labels)
 
         # The file cache must be cleared so the modified cloud file is downloaded.
         re_downloaded_datafile.clear_from_file_cache()
