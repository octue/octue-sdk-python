--- conflicted
+++ resolved
@@ -220,11 +220,8 @@
         datafile.to_cloud(project_name, bucket_name=bucket_name, path_in_bucket=path_in_bucket)
 
         self.assertEqual(
-<<<<<<< HEAD
-            Datafile.from_cloud(project_name, bucket_name=bucket_name, datafile_path=path_in_bucket).labels, {"finish"}
-=======
-            Datafile(storage.path.generate_gs_path(bucket_name, path_in_bucket), project_name=project_name).cluster, 3
->>>>>>> 6407818e
+            Datafile(storage.path.generate_gs_path(bucket_name, path_in_bucket), project_name=project_name).labels,
+            {"finish"},
         )
 
     def test_to_cloud_does_not_update_cloud_metadata_if_update_cloud_metadata_is_false(self):
@@ -239,11 +236,8 @@
             self.assertFalse(mock.called)
 
         self.assertEqual(
-<<<<<<< HEAD
-            Datafile.from_cloud(project_name, bucket_name=bucket_name, datafile_path=path_in_bucket).labels, {"start"}
-=======
-            Datafile(storage.path.generate_gs_path(bucket_name, path_in_bucket), project_name=project_name).cluster, 0
->>>>>>> 6407818e
+            Datafile(storage.path.generate_gs_path(bucket_name, path_in_bucket), project_name=project_name).labels,
+            {"start"},
         )
 
     def test_to_cloud_does_not_update_metadata_if_no_metadata_change_has_been_made(self):
@@ -289,11 +283,8 @@
         new_datafile.update_cloud_metadata(project_name, bucket_name=bucket_name, path_in_bucket=path_in_bucket)
 
         self.assertEqual(
-<<<<<<< HEAD
-            Datafile.from_cloud(project_name, bucket_name=bucket_name, datafile_path=path_in_bucket).labels, {"new"}
-=======
-            Datafile(storage.path.generate_gs_path(bucket_name, path_in_bucket), project_name=project_name).cluster, 32
->>>>>>> 6407818e
+            Datafile(storage.path.generate_gs_path(bucket_name, path_in_bucket), project_name=project_name).labels,
+            {"new"},
         )
 
     def test_update_cloud_metadata_works_with_implicit_cloud_location_if_cloud_location_previously_provided(self):
@@ -302,21 +293,13 @@
         """
         _, project_name, bucket_name, path_in_bucket, _ = self.create_datafile_in_cloud()
 
-<<<<<<< HEAD
-        datafile = Datafile.from_cloud(project_name, bucket_name=bucket_name, datafile_path=path_in_bucket)
+        datafile = Datafile(storage.path.generate_gs_path(bucket_name, path_in_bucket), project_name=project_name)
         datafile.labels = {"new"}
         datafile.update_cloud_metadata()
 
         self.assertEqual(
-            Datafile.from_cloud(project_name, bucket_name=bucket_name, datafile_path=path_in_bucket).labels, {"new"}
-=======
-        datafile = Datafile(storage.path.generate_gs_path(bucket_name, path_in_bucket), project_name=project_name)
-        datafile.cluster = 32
-        datafile.update_cloud_metadata()
-
-        self.assertEqual(
-            Datafile(storage.path.generate_gs_path(bucket_name, path_in_bucket), project_name=project_name).cluster, 32
->>>>>>> 6407818e
+            Datafile(storage.path.generate_gs_path(bucket_name, path_in_bucket), project_name=project_name).labels,
+            {"new"},
         )
 
     def test_update_cloud_metadata_raises_error_if_no_cloud_location_provided_and_datafile_not_from_cloud(self):
